--- conflicted
+++ resolved
@@ -179,60 +179,6 @@
     """
     mappings for package information detected in the file at `location`.
     """
-<<<<<<< HEAD
-    from commoncode import fileutils
-    from commoncode import filetype
-    from commoncode.hash import multi_checksums
-    from typecode import contenttype
-
-    if on_linux:
-        location = path_to_bytes(location)
-    else:
-        location = path_to_unicode(location)
-
-    infos = OrderedDict()
-    is_file = filetype.is_file(location)
-    is_dir = filetype.is_dir(location)
-
-    T = contenttype.get_type(location)
-
-    infos['type'] = filetype.get_type(location, short=False)
-    name = fileutils.file_name(location)
-    if is_file:
-        base_name, extension = fileutils.splitext(location)
-    else:
-        base_name = name
-        extension = ''
-
-    if on_linux:
-        infos['name'] = path_to_unicode(name)
-        infos['base_name'] = path_to_unicode(base_name)
-        infos['extension'] = path_to_unicode(extension)
-    else:
-        infos['name'] = name
-        infos['base_name'] = base_name
-        infos['extension'] = extension
-
-    infos['date'] = is_file and filetype.get_last_modified_date(location) or None
-    infos['size'] = T.size
-    infos.update(multi_checksums(location, ('sha1', 'md5', 'sha1_git')))
-    infos['files_count'] = is_dir and filetype.get_file_count(location) or None
-    infos['mime_type'] = is_file and T.mimetype_file or None
-    infos['file_type'] = is_file and T.filetype_file or None
-    infos['programming_language'] = is_file and T.programming_language or None
-    infos['is_binary'] = bool(is_file and T.is_binary)
-    infos['is_text'] = bool(is_file and T.is_text)
-    infos['is_archive'] = bool(is_file and T.is_archive)
-    infos['is_media'] = bool(is_file and T.is_media)
-    infos['is_source'] = bool(is_file and T.is_source)
-    infos['is_script'] = bool(is_file and T.is_script)
-
-    return infos
-
-
-# FIXME: this smells bad
-def _empty_file_infos():
-=======
     from packagedcode.recognize import recognize_package
     package = recognize_package(location)
     if package:
@@ -241,44 +187,19 @@
 
 
 def get_file_info(location, **kwargs):
->>>>>>> cd3d52db
     """
     Return a mappings of file information collected for the file at `location`.
     """
-<<<<<<< HEAD
-    infos = OrderedDict()
-    infos['type'] = None
-    infos['name'] = None
-    infos['extension'] = None
-    infos['date'] = None
-    infos['size'] = None
-    infos['sha1'] = None
-    infos['md5'] = None
-    infos['sha1_git'] = None
-    infos['files_count'] = None
-    infos['mime_type'] = None
-    infos['file_type'] = None
-    infos['programming_language'] = None
-    infos['is_binary'] = False
-    infos['is_text'] = False
-    infos['is_archive'] = False
-    infos['is_media'] = False
-    infos['is_source'] = False
-    infos['is_script'] = False
-    return infos
-
-
-def get_package_infos(location):
-=======
     result = OrderedDict()
 
     # TODO: move date and size these to the inventory collection step???
     result['date'] = get_last_modified_date(location) or None
     result['size'] = getsize(location) or 0
 
-    sha1, md5 = multi_checksums(location, ('sha1', 'md5',)).values()
+    sha1, md5, sha1_git = multi_checksums(location, ('sha1', 'md5','sha1_git')).values()
     result['sha1'] = sha1
     result['md5'] = md5
+    result['sha1_git'] = sha1_git
 
     collector = get_type(location)
     result['mime_type'] = collector.mimetype_file or None
@@ -294,7 +215,6 @@
 
 
 def extract_archives(location, recurse=True):
->>>>>>> cd3d52db
     """
     Yield ExtractEvent while extracting archive(s) and compressed files at
     `location`. If `recurse` is True, extract nested archives-in-archives
