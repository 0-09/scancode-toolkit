[
  [
<<<<<<< HEAD
    [
      4835, 
      "software"
    ], 
    [
      2493, 
      "license"
    ]
  ], 
  [], 
  [
    [
      8064, 
      "welcome"
    ], 
    [
      4772, 
      "to"
    ], 
    [
      8649, 
      "yahoo"
    ], 
    [
      4835, 
      "software"
    ], 
    [
      4769, 
      "the"
    ], 
    [
      8649, 
      "yahoo"
    ], 
    [
      4835, 
      "software"
    ], 
    [
      4499, 
      "by"
    ], 
    [
      5343, 
      "clicking"
    ], 
    [
      4769, 
      "the"
    ], 
    [
      4922, 
      "i"
    ], 
    [
      198, 
      "agree"
    ], 
    [
      5604, 
      "button"
    ], 
    [
      4904, 
      "below"
    ], 
    [
      4768, 
      "you"
    ], 
    [
      198, 
      "agree"
    ], 
    [
      4772, 
      "to"
    ], 
    [
      5161, 
      "these"
    ], 
    [
      4835, 
      "software"
    ], 
    [
      2493, 
      "license"
    ], 
    [
      4913, 
      "terms"
    ], 
    [
      4769, 
      "the"
    ], 
    [
      4835, 
      "software"
    ], 
    [
      2493, 
      "license"
    ], 
    [
      4837, 
      "that"
    ], 
    [
      5607, 
      "supplement"
    ], 
    [
      4769, 
      "the"
    ], 
    [
      8649, 
      "yahoo"
    ], 
    [
      4913, 
      "terms"
    ], 
    [
      4774, 
      "of"
    ], 
    [
      5213, 
      "service"
    ], 
    [
      5915, 
      "tos"
    ], 
    [
      4904, 
      "below"
    ], 
    [
      5220, 
      "also"
    ], 
    [
      5062, 
      "located"
    ], 
    [
      4485, 
      "at"
    ], 
    [
      5028, 
      "http"
    ], 
    [
      4577, 
      "info"
    ], 
    [
      8649, 
      "yahoo"
    ], 
    [
      5046, 
      "com"
    ], 
    [
      2429, 
      "legal"
    ], 
    [
      5278, 
      "us"
    ], 
    [
      8649, 
      "yahoo"
    ], 
    [
      20042, 
      "utos"
    ], 
    [
      20042, 
      "utos"
    ], 
    [
      7194, 
      "173"
    ], 
    [
      4832, 
      "html"
    ], 
    [
      4817, 
      "if"
    ], 
    [
      4768, 
      "you"
    ], 
    [
      1289, 
      "disagree"
    ], 
    [
      4777, 
      "with"
    ], 
    [
      4853, 
      "any"
    ], 
    [
      4774, 
      "of"
    ], 
    [
      4769, 
      "the"
    ], 
    [
      4913, 
      "terms"
    ], 
    [
      4904, 
      "below"
    ], 
    [
      8649, 
      "yahoo"
    ], 
    [
      4953, 
      "does"
    ], 
    [
      4778, 
      "not"
    ], 
    [
      1951, 
      "grant"
    ], 
    [
      4768, 
      "you"
    ], 
    [
      2493, 
      "license"
    ], 
    [
      4772, 
      "to"
    ], 
    [
      4800, 
      "use"
    ], 
    [
      4769, 
      "the"
    ], 
    [
      8649, 
      "yahoo"
    ], 
    [
      4835, 
      "software"
    ], 
    [
      5605, 
      "click"
    ], 
    [
      4769, 
      "the"
    ], 
    [
      4922, 
      "i"
    ], 
    [
      1289, 
      "disagree"
    ], 
    [
      4664, 
      "or"
    ], 
    [
      5862, 
      "cancel"
    ]
  ], 
  [
    [
      5604, 
      "button"
    ], 
    [
      4772, 
      "to"
    ], 
    [
      13145, 
      "exit"
    ], 
    [
      4769, 
      "the"
    ], 
    [
      5984, 
      "installer"
    ]
  ], 
  [], 
  [
    [
      5116, 
      "information"
    ], 
    [
      666, 
      "collected"
    ], 
    [
      4789, 
      "through"
    ], 
    [
      8649, 
      "yahoo"
    ], 
    [
      4835, 
      "software"
    ], 
    [
      4499, 
      "by"
    ], 
    [
      8649, 
      "yahoo"
    ], 
    [
      4852, 
      "is"
    ], 
    [
      4786, 
      "subject"
    ], 
    [
      4772, 
      "to"
    ], 
    [
      4769, 
      "the"
    ], 
    [
      5073, 
      "full"
    ], 
    [
      8649, 
      "yahoo"
    ], 
    [
      3132, 
      "privacy"
    ], 
    [
      5308, 
      "policy"
    ], 
    [
      5028, 
      "http"
    ], 
    [
      4577, 
      "info"
    ], 
    [
      8649, 
      "yahoo"
    ], 
    [
      5046, 
      "com"
    ], 
    [
      3132, 
      "privacy"
    ], 
    [
      5278, 
      "us"
    ], 
    [
      8649, 
      "yahoo"
    ], 
    [
      4772, 
      "to"
    ], 
    [
      5109, 
      "find"
    ], 
    [
      4872, 
      "out"
    ], 
    [
      5172, 
      "more"
    ], 
    [
      5084, 
      "about"
    ], 
    [
      6446, 
      "setting"
    ], 
    [
      4819, 
      "your"
    ], 
    [
      3081, 
      "preferences"
    ], 
    [
      4782, 
      "and"
    ], 
    [
      4769, 
      "the"
    ], 
    [
      5116, 
      "information"
    ], 
    [
      666, 
      "collected"
    ], 
    [
      4499, 
      "by"
    ], 
    [
      4769, 
      "the"
    ], 
    [
      8649, 
      "yahoo"
    ], 
    [
      4835, 
      "software"
    ], 
    [
      4782, 
      "and"
    ], 
    [
      4815, 
      "used"
    ], 
    [
      4499, 
      "by"
    ], 
    [
      8649, 
      "yahoo"
    ], 
    [
      6074, 
      "go"
    ], 
    [
      4772, 
      "to"
    ], 
    [
      5028, 
      "http"
    ], 
    [
      4577, 
      "info"
    ], 
    [
      8649, 
      "yahoo"
    ], 
    [
      5046, 
      "com"
    ], 
    [
      3132, 
      "privacy"
    ], 
    [
      5278, 
      "us"
    ], 
    [
      8649, 
      "yahoo"
    ], 
    [
      20050, 
      "toolbar"
    ], 
    [
      5030, 
      "details"
    ], 
    [
      4832, 
      "html"
    ]
  ], 
  [], 
  [
    [
      8649, 
      "yahoo"
    ], 
    [
      3534, 
      "reserves"
    ], 
    [
      4769, 
      "the"
    ], 
    [
      4771, 
      "right"
    ], 
    [
      4772, 
      "to"
    ], 
    [
      6004, 
      "update"
    ], 
    [
      4782, 
      "and"
    ], 
    [
      5563, 
      "change"
    ], 
    [
      4804, 
      "from"
    ], 
    [
      4921, 
      "time"
    ], 
    [
      4772, 
      "to"
    ], 
    [
      4921, 
      "time"
    ], 
    [
      4775, 
      "this"
    ], 
    [
      4835, 
      "software"
    ], 
    [
      2493, 
      "license"
    ], 
    [
      4782, 
      "and"
    ], 
    [
      4812, 
      "all"
    ], 
    [
      5147, 
      "documents"
    ], 
    [
      2140, 
      "incorporated"
    ], 
    [
      4499, 
      "by"
    ], 
    [
      5184, 
      "reference"
    ], 
    [
      4768, 
      "you"
    ], 
    [
      5267, 
      "can"
    ], 
    [
      5922, 
      "always"
    ], 
    [
      5109, 
      "find"
    ], 
    [
      4769, 
      "the"
    ], 
    [
      5037, 
      "most"
    ], 
    [
      11240, 
      "recent"
    ], 
    [
      4820, 
      "version"
    ], 
    [
      4774, 
      "of"
    ], 
    [
      4775, 
      "this"
    ], 
    [
      4835, 
      "software"
    ], 
    [
      2493, 
      "license"
    ], 
    [
      4485, 
      "at"
    ], 
    [
      5028, 
      "http"
    ], 
    [
      4577, 
      "info"
    ], 
    [
      8649, 
      "yahoo"
    ], 
    [
      5046, 
      "com"
    ], 
    [
      2429, 
      "legal"
    ], 
    [
      5278, 
      "us"
    ], 
    [
      8649, 
      "yahoo"
    ], 
    [
      20050, 
      "toolbar"
    ], 
    [
      null, 
      null
    ], 
    [
      null, 
      null
    ], 
    [
      null, 
      null
    ], 
    [
      4832, 
      "html"
    ], 
    [
      8649, 
      "yahoo"
    ], 
    [
      4798, 
      "may"
    ], 
    [
      5563, 
      "change"
    ], 
    [
      4775, 
      "this"
    ], 
    [
      4835, 
      "software"
    ], 
    [
      2493, 
      "license"
    ], 
    [
      4499, 
      "by"
    ], 
    [
      3052, 
      "posting"
    ], 
    [
      5215, 
      "new"
    ], 
    [
      4820, 
      "version"
    ], 
    [
      4805, 
      "without"
    ], 
    [
      4843, 
      "notice"
    ], 
    [
      4772, 
      "to"
    ], 
    [
      4768, 
      "you"
    ], 
    [
      4800, 
      "use"
    ], 
    [
      4774, 
      "of"
    ], 
    [
      4769, 
      "the"
    ], 
    [
      8649, 
      "yahoo"
    ], 
    [
      4835, 
      "software"
    ], 
    [
      5669, 
      "after"
    ], 
    [
      4875, 
      "such"
    ], 
    [
      5563, 
      "change"
    ], 
    [
      853, 
      "constitutes"
    ], 
    [
      20, 
      "acceptance"
    ], 
    [
      4774, 
      "of"
    ], 
    [
      4875, 
      "such"
    ], 
    [
      4810, 
      "changes"
    ]
  ], 
  [], 
  [
    [
      2494, 
      "licensed"
    ], 
    [
      4274, 
      "uses"
    ], 
    [
      4782, 
      "and"
    ], 
    [
      3568, 
      "restrictions"
    ]
  ], 
  [], 
  [
    [
      4499, 
      "by"
    ], 
    [
      24, 
      "accepting"
    ], 
    [
      4769, 
      "the"
    ], 
    [
      4913, 
      "terms"
    ], 
    [
      4774, 
      "of"
    ], 
    [
      4775, 
      "this"
    ], 
    [
      202, 
      "agreement"
    ], 
    [
      4768, 
      "you"
    ], 
    [
      3495, 
      "represent"
    ], 
    [
      4772, 
      "to"
    ], 
    [
      8649, 
      "yahoo"
    ], 
    [
      4766, 
      "inc"
    ], 
    [
      4782, 
      "and"
    ], 
    [
      4933, 
      "its"
    ], 
    [
      148, 
      "affiliates"
    ], 
    [
      669, 
      "collectively"
    ], 
    [
      8649, 
      "yahoo"
    ], 
    [
      4837, 
      "that"
    ], 
    [
      4768, 
      "you"
    ], 
    [
      4822, 
      "are"
    ], 
    [
      4485, 
      "at"
    ], 
    [
      5699, 
      "least"
    ], 
    [
      5556, 
      "18"
    ], 
    [
      6402, 
      "years"
    ], 
    [
      6410, 
      "old"
    ], 
    [
      4769, 
      "the"
    ], 
    [
      8649, 
      "yahoo"
    ], 
    [
      4835, 
      "software"
    ], 
    [
      4994, 
      "applications"
    ], 
    [
      4845, 
      "documentation"
    ], 
    [
      4782, 
      "and"
    ], 
    [
      5425, 
      "local"
    ], 
    [
      5135, 
      "computer"
    ], 
    [
      4797, 
      "files"
    ], 
    [
      2252, 
      "installed"
    ], 
    [
      4664, 
      "or"
    ], 
    [
      4282, 
      "utilized"
    ], 
    [
      4499, 
      "by"
    ], 
    [
      4769, 
      "the"
    ], 
    [
      5984, 
      "installer"
    ], 
    [
      5119, 
      "application"
    ], 
    [
      669, 
      "collectively"
    ], 
    [
      4769, 
      "the"
    ], 
    [
      8649, 
      "yahoo"
    ], 
    [
      4835, 
      "software"
    ], 
    [
      4822, 
      "are"
    ], 
    [
      2914, 
      "owned"
    ], 
    [
      4499, 
      "by"
    ], 
    [
      8649, 
      "yahoo"
    ], 
    [
      4664, 
      "or"
    ], 
    [
      8649, 
      "yahoo"
    ], 
    [
      2504, 
      "licensors"
    ], 
    [
      4782, 
      "and"
    ], 
    [
      5394, 
      "content"
    ], 
    [
      4782, 
      "and"
    ], 
    [
      4864, 
      "data"
    ], 
    [
      3229, 
      "providers"
    ], 
    [
      8649, 
      "yahoo"
    ], 
    [
      2504, 
      "licensors"
    ]
  ], 
  [
    [
      4782, 
      "and"
    ], 
    [
      4822, 
      "are"
    ], 
    [
      2494, 
      "licensed"
    ], 
    [
      4772, 
      "to"
    ], 
    [
      4768, 
      "you"
    ], 
    [
      4866, 
      "on"
    ], 
    [
      4940, 
      "worldwide"
    ], 
    [
      4816, 
      "except"
    ], 
    [
      4762, 
      "as"
    ], 
    [
      4855, 
      "limited"
    ], 
    [
      4904, 
      "below"
    ], 
    [
      4781, 
      "non"
    ], 
    [
      1634, 
      "exclusive"
    ], 
    [
      4781, 
      "non"
    ], 
    [
      3816, 
      "sublicenseable"
    ], 
    [
      450, 
      "basis"
    ], 
    [
      4866, 
      "on"
    ], 
    [
      4769, 
      "the"
    ], 
    [
      4913, 
      "terms"
    ], 
    [
      4782, 
      "and"
    ], 
    [
      4839, 
      "conditions"
    ], 
    [
      4948, 
      "set"
    ], 
    [
      4949, 
      "forth"
    ], 
    [
      2000, 
      "herein"
    ], 
    [
      4775, 
      "this"
    ], 
    [
      4835, 
      "software"
    ], 
    [
      2493, 
      "license"
    ], 
    [
      1153, 
      "defines"
    ], 
    [
      2429, 
      "legal"
    ], 
    [
      4800, 
      "use"
    ], 
    [
      4774, 
      "of"
    ], 
    [
      4769, 
      "the"
    ], 
    [
      8649, 
      "yahoo"
    ], 
    [
      4835, 
      "software"
    ], 
    [
      4812, 
      "all"
    ], 
    [
      5006, 
      "updates"
    ], 
    [
      3607, 
      "revisions"
    ], 
    [
      null, 
      null
    ], 
    [
      4782, 
      "and"
    ], 
    [
      4853, 
      "any"
    ], 
    [
      5104, 
      "copies"
    ], 
    [
      4774, 
      "of"
    ], 
    [
      4769, 
      "the"
    ], 
    [
      8649, 
      "yahoo"
    ], 
    [
      4835, 
      "software"
    ], 
    [
      4920, 
      "made"
    ], 
    [
      4499, 
      "by"
    ], 
    [
      4664, 
      "or"
    ], 
    [
      4813, 
      "for"
    ], 
    [
      4768, 
      "you"
    ], 
    [
      4812, 
      "all"
    ], 
    [
      4882, 
      "rights"
    ], 
    [
      4778, 
      "not"
    ], 
    [
      1711, 
      "expressly"
    ], 
    [
      1952, 
      "granted"
    ], 
    [
      4772, 
      "to"
    ], 
    [
      4768, 
      "you"
    ], 
    [
      4822, 
      "are"
    ], 
    [
      5043, 
      "reserved"
    ], 
    [
      4499, 
      "by"
    ], 
    [
      8649, 
      "yahoo"
    ], 
    [
      4664, 
      "or"
    ], 
    [
      4986, 
      "their"
    ], 
    [
      3550, 
      "respective"
    ], 
    [
      2915, 
      "owners"
    ]
  ], 
  [], 
  [
    [
      4768, 
      "you"
    ], 
    [
      4798, 
      "may"
    ], 
    [
      5352, 
      "install"
    ], 
    [
      4782, 
      "and"
    ], 
    [
      3008, 
      "personally"
    ], 
    [
      4800, 
      "use"
    ], 
    [
      4769, 
      "the"
    ], 
    [
      8649, 
      "yahoo"
    ], 
    [
      4835, 
      "software"
    ], 
    [
      4782, 
      "and"
    ], 
    [
      4853, 
      "any"
    ], 
    [
      5006, 
      "updates"
    ], 
    [
      4836, 
      "provided"
    ], 
    [
      4499, 
      "by"
    ], 
    [
      8649, 
      "yahoo"
    ], 
    [
      4760, 
      "in"
    ], 
    [
      4933, 
      "its"
    ], 
    [
      3744, 
      "sole"
    ], 
    [
      1331, 
      "discretion"
    ], 
    [
      4760, 
      "in"
    ], 
    [
      5261, 
      "object"
    ], 
    [
      4515, 
      "code"
    ], 
    [
      4844, 
      "form"
    ], 
    [
      4866, 
      "on"
    ], 
    [
      5359, 
      "personal"
    ], 
    [
      5135, 
      "computer"
    ], 
    [
      2914, 
      "owned"
    ], 
    [
      4664, 
      "or"
    ], 
    [
      922, 
      "controlled"
    ], 
    [
      4499, 
      "by"
    ], 
    [
      4768, 
      "you"
    ], 
    [
      4782, 
      "and"
    ], 
    [
      4798, 
      "may"
    ], 
    [
      4800, 
      "use"
    ], 
    [
      4769, 
      "the"
    ], 
    [
      8649, 
      "yahoo"
    ], 
    [
      4835, 
      "software"
    ], 
    [
      4813, 
      "for"
    ], 
    [
      4819, 
      "your"
    ], 
    [
      4979, 
      "own"
    ], 
    [
      2739, 
      "noncommercial"
    ], 
    [
      4800, 
      "use"
    ], 
    [
      4664, 
      "or"
    ], 
    [
      5561, 
      "benefit"
    ], 
    [
      4819, 
      "your"
    ], 
    [
      2493, 
      "license"
    ], 
    [
      4772, 
      "to"
    ], 
    [
      4769, 
      "the"
    ], 
    [
      8649, 
      "yahoo"
    ], 
    [
      4835, 
      "software"
    ], 
    [
      4779, 
      "under"
    ], 
    [
      4775, 
      "this"
    ], 
    [
      4835, 
      "software"
    ], 
    [
      2493, 
      "license"
    ], 
    [
      6640, 
      "continues"
    ], 
    [
      5786, 
      "until"
    ], 
    [
      5110, 
      "it"
    ], 
    [
      4852, 
      "is"
    ], 
    [
      3974, 
      "terminated"
    ], 
    [
      4499, 
      "by"
    ], 
    [
      4885, 
      "either"
    ], 
    [
      4936, 
      "party"
    ], 
    [
      4768, 
      "you"
    ], 
    [
      4798, 
      "may"
    ], 
    [
      3973, 
      "terminate"
    ], 
    [
      4769, 
      "the"
    ], 
    [
      4835, 
      "software"
    ], 
    [
      2493, 
      "license"
    ], 
    [
      4499, 
      "by"
    ], 
    [
      1322, 
      "discontinuing"
    ], 
    [
      4800, 
      "use"
    ], 
    [
      4774, 
      "of"
    ], 
    [
      4812, 
      "all"
    ], 
    [
      4664, 
      "or"
    ], 
    [
      4853, 
      "any"
    ], 
    [
      4774, 
      "of"
    ], 
    [
      4769, 
      "the"
    ], 
    [
      8649, 
      "yahoo"
    ], 
    [
      4835, 
      "software"
    ], 
    [
      4782, 
      "and"
    ], 
    [
      4499, 
      "by"
    ], 
    [
      1239, 
      "destroying"
    ], 
    [
      4812, 
      "all"
    ], 
    [
      4819, 
      "your"
    ], 
    [
      5104, 
      "copies"
    ], 
    [
      4774, 
      "of"
    ], 
    [
      4769, 
      "the"
    ], 
    [
      304, 
      "applicable"
    ], 
    [
      8649, 
      "yahoo"
    ], 
    [
      4835, 
      "software"
    ], 
    [
      4772, 
      "to"
    ], 
    [
      7246, 
      "uninstall"
    ], 
    [
      4769, 
      "the"
    ], 
    [
      8649, 
      "yahoo"
    ], 
    [
      4835, 
      "software"
    ], 
    [
      4768, 
      "you"
    ], 
    [
      4798, 
      "may"
    ], 
    [
      4800, 
      "use"
    ], 
    [
      4769, 
      "the"
    ], 
    [
      6135, 
      "standard"
    ], 
    [
      6600, 
      "microsoft"
    ], 
    [
      6107, 
      "windows"
    ], 
    [
      4978, 
      "add"
    ], 
    [
      5389, 
      "remove"
    ], 
    [
      4977, 
      "programs"
    ], 
    [
      6299, 
      "menu"
    ], 
    [
      4760, 
      "in"
    ], 
    [
      4885, 
      "either"
    ], 
    [
      4769, 
      "the"
    ], 
    [
      7395, 
      "my"
    ], 
    [
      5135, 
      "computer"
    ], 
    [
      5002, 
      "control"
    ], 
    [
      8055, 
      "panel"
    ], 
    [
      5595, 
      "option"
    ], 
    [
      4664, 
      "or"
    ], 
    [
      4769, 
      "the"
    ], 
    [
      6192, 
      "settings"
    ], 
    [
      5002, 
      "control"
    ], 
    [
      8055, 
      "panel"
    ], 
    [
      5595, 
      "option"
    ], 
    [
      5218, 
      "once"
    ], 
    [
      4768, 
      "you"
    ], 
    [
      5833, 
      "access"
    ], 
    [
      4769, 
      "the"
    ], 
    [
      6600, 
      "microsoft"
    ], 
    [
      6107, 
      "windows"
    ], 
    [
      5002, 
      "control"
    ], 
    [
      8055, 
      "panel"
    ], 
    [
      5595, 
      "option"
    ], 
    [
      5804, 
      "select"
    ], 
    [
      4978, 
      "add"
    ], 
    [
      5389, 
      "remove"
    ], 
    [
      4977, 
      "programs"
    ], 
    [
      4782, 
      "and"
    ], 
    [
      5097, 
      "then"
    ], 
    [
      4769, 
      "the"
    ], 
    [
      4846, 
      "name"
    ], 
    [
      4774, 
      "of"
    ], 
    [
      4769, 
      "the"
    ], 
    [
      8649, 
      "yahoo"
    ], 
    [
      4835, 
      "software"
    ], 
    [
      4769, 
      "the"
    ], 
    [
      8649, 
      "yahoo"
    ], 
    [
      4835, 
      "software"
    ], 
    [
      4877, 
      "will"
    ], 
    [
      4808, 
      "be"
    ], 
    [
      4187, 
      "uninstalled"
    ], 
    [
      4782, 
      "and"
    ], 
    [
      4877, 
      "will"
    ], 
    [
      4634, 
      "no"
    ], 
    [
      6508, 
      "longer"
    ], 
    [
      4808, 
      "be"
    ], 
    [
      6994, 
      "visible"
    ], 
    [
      5609, 
      "when"
    ], 
    [
      4768, 
      "you"
    ], 
    [
      null, 
      null
    ], 
    [
      5541, 
      "internet"
    ], 
    [
      12616, 
      "explorer"
    ], 
    [
      4775, 
      "this"
    ], 
    [
      4835, 
      "software"
    ], 
    [
      2493, 
      "license"
    ], 
    [
      3975, 
      "terminates"
    ], 
    [
      432, 
      "automatically"
    ], 
    [
      4817, 
      "if"
    ], 
    [
      4768, 
      "you"
    ], 
    [
      4330, 
      "violate"
    ], 
    [
      4853, 
      "any"
    ], 
    [
      5459, 
      "term"
    ], 
    [
      4774, 
      "of"
    ], 
    [
      4775, 
      "this"
    ], 
    [
      4835, 
      "software"
    ], 
    [
      2493, 
      "license"
    ], 
    [
      8649, 
      "yahoo"
    ], 
    [
      3248, 
      "publicly"
    ], 
    [
      9875, 
      "posts"
    ], 
    [
      4851, 
      "written"
    ], 
    [
      4843, 
      "notice"
    ], 
    [
      4774, 
      "of"
    ], 
    [
      3977, 
      "termination"
    ], 
    [
      4866, 
      "on"
    ], 
    [
      8649, 
      "yahoo"
    ], 
    [
      5282, 
      "web"
    ], 
    [
      5697, 
      "site"
    ], 
    [
      4664, 
      "or"
    ], 
    [
      8649, 
      "yahoo"
    ], 
    [
      7104, 
      "sends"
    ], 
    [
      4851, 
      "written"
    ], 
    [
      4843, 
      "notice"
    ], 
    [
      4774, 
      "of"
    ], 
    [
      3977, 
      "termination"
    ], 
    [
      4772, 
      "to"
    ], 
    [
      4768, 
      "you"
    ]
  ], 
  [], 
  [
    [
      4768, 
      "you"
    ], 
    [
      4798, 
      "may"
    ], 
    [
      4778, 
      "not"
    ]
  ], 
  [], 
  [
    [
      4922, 
      "i"
    ], 
    [
      1100, 
      "decompile"
    ], 
    [
      5385, 
      "reverse"
    ], 
    [
      1539, 
      "engineer"
    ], 
    [
      1295, 
      "disassemble"
    ], 
    [
      2678, 
      "modify"
    ], 
    [
      5870, 
      "rent"
    ], 
    [
      5871, 
      "lease"
    ], 
    [
      5872, 
      "loan"
    ], 
    [
      1382, 
      "distribute"
    ], 
    [
      4664, 
      "or"
    ], 
    [
      4878, 
      "create"
    ], 
    [
      1213, 
      "derivative"
    ], 
    [
      4942, 
      "works"
    ], 
    [
      4762, 
      "as"
    ], 
    [
      4792, 
      "defined"
    ], 
    [
      4499, 
      "by"
    ], 
    [
      4769, 
      "the"
    ], 
    [
      4729, 
      "u"
    ], 
    [
      4842, 
      "copyright"
    ], 
    [
      79, 
      "act"
    ], 
    [
      4664, 
      "or"
    ], 
    [
      2108, 
      "improvements"
    ], 
    [
      4762, 
      "as"
    ], 
    [
      4792, 
      "defined"
    ], 
    [
      4499, 
      "by"
    ], 
    [
      4729, 
      "u"
    ], 
    [
      2951, 
      "patent"
    ], 
    [
      2414, 
      "law"
    ], 
    [
      4804, 
      "from"
    ], 
    [
      4769, 
      "the"
    ], 
    [
      8649, 
      "yahoo"
    ], 
    [
      4835, 
      "software"
    ], 
    [
      4664, 
      "or"
    ], 
    [
      4853, 
      "any"
    ], 
    [
      4961, 
      "portion"
    ], 
    [
      3991, 
      "thereof"
    ]
  ], 
  [], 
  [
    [
      4925, 
      "ii"
    ], 
    [
      2139, 
      "incorporate"
    ], 
    [
      4769, 
      "the"
    ], 
    [
      8649, 
      "yahoo"
    ], 
    [
      4835, 
      "software"
    ], 
    [
      4945, 
      "into"
    ], 
    [
      4853, 
      "any"
    ], 
    [
      5135, 
      "computer"
    ], 
    [
      17006, 
      "chip"
    ], 
    [
      4664, 
      "or"
    ], 
    [
      4769, 
      "the"
    ], 
    [
      8094, 
      "firmware"
    ], 
    [
      4774, 
      "of"
    ], 
    [
      5288, 
      "computing"
    ], 
    [
      5824, 
      "device"
    ], 
    [
      7800, 
      "manufactured"
    ], 
    [
      4499, 
      "by"
    ], 
    [
      4664, 
      "or"
    ], 
    [
      4813, 
      "for"
    ], 
    [
      4768, 
      "you"
    ]
  ], 
  [], 
  [
    [
      4934, 
      "iii"
    ], 
    [
      4800, 
      "use"
    ], 
    [
      4769, 
      "the"
    ], 
    [
      8649, 
      "yahoo"
    ], 
    [
      4835, 
      "software"
    ], 
    [
      4760, 
      "in"
    ], 
    [
      4853, 
      "any"
    ], 
    [
      4202, 
      "unlawful"
    ], 
    [
      2581, 
      "manner"
    ], 
    [
      4813, 
      "for"
    ], 
    [
      4853, 
      "any"
    ], 
    [
      4202, 
      "unlawful"
    ], 
    [
      4857, 
      "purpose"
    ], 
    [
      4664, 
      "or"
    ], 
    [
      4760, 
      "in"
    ], 
    [
      4853, 
      "any"
    ], 
    [
      2581, 
      "manner"
    ], 
    [
      2136, 
      "inconsistent"
    ], 
    [
      4777, 
      "with"
    ], 
    [
      5915, 
      "tos"
    ], 
    [
      4664, 
      "or"
    ], 
    [
      4775, 
      "this"
    ], 
    [
      4835, 
      "software"
    ], 
    [
      2493, 
      "license"
    ]
  ], 
  [], 
  [
    [
      5363, 
      "iv"
    ], 
    [
      4768, 
      "you"
    ], 
    [
      4798, 
      "may"
    ], 
    [
      4778, 
      "not"
    ], 
    [
      4800, 
      "use"
    ], 
    [
      4769, 
      "the"
    ], 
    [
      8649, 
      "yahoo"
    ], 
    [
      4835, 
      "software"
    ], 
    [
      4772, 
      "to"
    ], 
    [
      2863, 
      "operate"
    ], 
    [
      2789, 
      "nuclear"
    ], 
    [
      6584, 
      "facilities"
    ], 
    [
      7283, 
      "life"
    ], 
    [
      5005, 
      "support"
    ], 
    [
      4664, 
      "or"
    ], 
    [
      4814, 
      "other"
    ], 
    [
      12234, 
      "mission"
    ], 
    [
      8511, 
      "critical"
    ], 
    [
      5119, 
      "application"
    ], 
    [
      5061, 
      "where"
    ], 
    [
      5868, 
      "human"
    ], 
    [
      7283, 
      "life"
    ], 
    [
      4664, 
      "or"
    ], 
    [
      4881, 
      "property"
    ], 
    [
      4798, 
      "may"
    ], 
    [
      4808, 
      "be"
    ], 
    [
      4485, 
      "at"
    ], 
    [
      20043, 
      "stake"
    ], 
    [
      4768, 
      "you"
    ], 
    [
      4152, 
      "understand"
    ], 
    [
      4837, 
      "that"
    ], 
    [
      4769, 
      "the"
    ], 
    [
      8649, 
      "yahoo"
    ], 
    [
      4835, 
      "software"
    ], 
    [
      4852, 
      "is"
    ], 
    [
      4778, 
      "not"
    ], 
    [
      1231, 
      "designed"
    ], 
    [
      4813, 
      "for"
    ], 
    [
      4875, 
      "such"
    ], 
    [
      3272, 
      "purposes"
    ], 
    [
      4782, 
      "and"
    ], 
    [
      4837, 
      "that"
    ], 
    [
      4933, 
      "its"
    ], 
    [
      1738, 
      "failure"
    ], 
    [
      4760, 
      "in"
    ], 
    [
      4875, 
      "such"
    ], 
    [
      5800, 
      "cases"
    ], 
    [
      6011, 
      "could"
    ], 
    [
      7117, 
      "lead"
    ], 
    [
      4772, 
      "to"
    ], 
    [
      5429, 
      "death"
    ], 
    [
      5359, 
      "personal"
    ], 
    [
      5430, 
      "injury"
    ], 
    [
      4664, 
      "or"
    ], 
    [
      7284, 
      "severe"
    ], 
    [
      4881, 
      "property"
    ], 
    [
      4664, 
      "or"
    ], 
    [
      7285, 
      "environmental"
    ], 
    [
      1052, 
      "damage"
    ], 
    [
      4813, 
      "for"
    ], 
    [
      4919, 
      "which"
    ], 
    [
      8649, 
      "yahoo"
    ], 
    [
      4852, 
      "is"
    ], 
    [
      4778, 
      "not"
    ], 
    [
      3561, 
      "responsible"
    ]
  ], 
  [], 
  [
    [
      5242, 
      "v"
    ], 
    [
      4800, 
      "use"
    ], 
    [
      4664, 
      "or"
    ], 
    [
      5000, 
      "export"
    ], 
    [
      4769, 
      "the"
    ], 
    [
      8649, 
      "yahoo"
    ], 
    [
      4835, 
      "software"
    ], 
    [
      4760, 
      "in"
    ], 
    [
      4334, 
      "violation"
    ], 
    [
      4774, 
      "of"
    ], 
    [
      304, 
      "applicable"
    ], 
    [
      4729, 
      "u"
    ], 
    [
      2417, 
      "laws"
    ], 
    [
      4664, 
      "or"
    ], 
    [
      3402, 
      "regulations"
    ]
  ], 
  [], 
  [
    [
      5388, 
      "vi"
    ], 
    [
      3678, 
      "sell"
    ], 
    [
      5871, 
      "lease"
    ], 
    [
      5872, 
      "loan"
    ], 
    [
      1382, 
      "distribute"
    ], 
    [
      4943, 
      "transfer"
    ], 
    [
      4664, 
      "or"
    ], 
    [
      3815, 
      "sublicense"
    ], 
    [
      4769, 
      "the"
    ], 
    [
      8649, 
      "yahoo"
    ], 
    [
      4835, 
      "software"
    ], 
    [
      4664, 
      "or"
    ], 
    [
      5833, 
      "access"
    ], 
    [
      3993, 
      "thereto"
    ], 
    [
      4664, 
      "or"
    ], 
    [
      7389, 
      "derive"
    ], 
    [
      7838, 
      "income"
    ], 
    [
      4804, 
      "from"
    ], 
    [
      4769, 
      "the"
    ], 
    [
      4800, 
      "use"
    ], 
    [
      4664, 
      "or"
    ], 
    [
      3232, 
      "provision"
    ], 
    [
      4774, 
      "of"
    ], 
    [
      4769, 
      "the"
    ], 
    [
      8649, 
      "yahoo"
    ], 
    [
      4835, 
      "software"
    ], 
    [
      4868, 
      "whether"
    ], 
    [
      4813, 
      "for"
    ], 
    [
      4860, 
      "direct"
    ], 
    [
      679, 
      "commercial"
    ], 
    [
      4664, 
      "or"
    ], 
    [
      9856, 
      "monetary"
    ], 
    [
      8892, 
      "gain"
    ], 
    [
      4664, 
      "or"
    ], 
    [
      4870, 
      "otherwise"
    ], 
    [
      4805, 
      "without"
    ], 
    [
      8649, 
      "yahoo"
    ], 
    [
      4850, 
      "prior"
    ], 
    [
      1707, 
      "express"
    ], 
    [
      4851, 
      "written"
    ], 
    [
      2989, 
      "permission"
    ]
  ], 
  [], 
  [
    [
      2916, 
      "ownership"
    ], 
    [
      4782, 
      "and"
    ], 
    [
      6409, 
      "relationship"
    ], 
    [
      4774, 
      "of"
    ], 
    [
      2939, 
      "parties"
    ], 
    [
      5005, 
      "support"
    ]
  ], 
  [], 
  [
    [
      4769, 
      "the"
    ], 
    [
      8649, 
      "yahoo"
    ], 
    [
      4835, 
      "software"
    ], 
    [
      4852, 
      "is"
    ], 
    [
      3217, 
      "protected"
    ], 
    [
      4499, 
      "by"
    ], 
    [
      959, 
      "copyrights"
    ], 
    [
      4027, 
      "trademarks"
    ], 
    [
      5213, 
      "service"
    ], 
    [
      5214, 
      "marks"
    ], 
    [
      5069, 
      "international"
    ], 
    [
      4072, 
      "treaties"
    ], 
    [
      4782, 
      "and"
    ], 
    [
      4664, 
      "or"
    ], 
    [
      4814, 
      "other"
    ], 
    [
      3203, 
      "proprietary"
    ], 
    [
      4882, 
      "rights"
    ], 
    [
      4782, 
      "and"
    ], 
    [
      2417, 
      "laws"
    ], 
    [
      4774, 
      "of"
    ], 
    [
      4769, 
      "the"
    ], 
    [
      4729, 
      "u"
    ], 
    [
      4782, 
      "and"
    ], 
    [
      4814, 
      "other"
    ], 
    [
      991, 
      "countries"
    ], 
    [
      4768, 
      "you"
    ], 
    [
      198, 
      "agree"
    ], 
    [
      4772, 
      "to"
    ], 
    [
      7, 
      "abide"
    ], 
    [
      4499, 
      "by"
    ], 
    [
      4812, 
      "all"
    ], 
    [
      304, 
      "applicable"
    ], 
    [
      3203, 
      "proprietary"
    ], 
    [
      4882, 
      "rights"
    ], 
    [
      2417, 
      "laws"
    ], 
    [
      4782, 
      "and"
    ], 
    [
      4814, 
      "other"
    ], 
    [
      2417, 
      "laws"
    ], 
    [
      4762, 
      "as"
    ], 
    [
      4791, 
      "well"
    ], 
    [
      4762, 
      "as"
    ], 
    [
      4853, 
      "any"
    ], 
    [
      4770, 
      "additional"
    ], 
    [
      4842, 
      "copyright"
    ], 
    [
      2779, 
      "notices"
    ], 
    [
      4664, 
      "or"
    ], 
    [
      3568, 
      "restrictions"
    ], 
    [
      5342, 
      "contained"
    ], 
    [
      4760, 
      "in"
    ], 
    [
      4775, 
      "this"
    ], 
    [
      4835, 
      "software"
    ], 
    [
      2493, 
      "license"
    ], 
    [
      4782, 
      "and"
    ], 
    [
      4760, 
      "in"
    ], 
    [
      4769, 
      "the"
    ], 
    [
      5915, 
      "tos"
    ], 
    [
      8649, 
      "yahoo"
    ], 
    [
      4782, 
      "and"
    ], 
    [
      8649, 
      "yahoo"
    ], 
    [
      2504, 
      "licensors"
    ], 
    [
      4979, 
      "own"
    ], 
    [
      4812, 
      "all"
    ], 
    [
      4882, 
      "rights"
    ], 
    [
      4938, 
      "title"
    ], 
    [
      4782, 
      "and"
    ], 
    [
      4939, 
      "interest"
    ], 
    [
      4760, 
      "in"
    ], 
    [
      4782, 
      "and"
    ], 
    [
      4772, 
      "to"
    ], 
    [
      4986, 
      "their"
    ], 
    [
      304, 
      "applicable"
    ], 
    [
      919, 
      "contributions"
    ], 
    [
      4772, 
      "to"
    ], 
    [
      4769, 
      "the"
    ], 
    [
      8649, 
      "yahoo"
    ], 
    [
      4835, 
      "software"
    ], 
    [
      4775, 
      "this"
    ], 
    [
      4835, 
      "software"
    ], 
    [
      2493, 
      "license"
    ], 
    [
      1955, 
      "grants"
    ], 
    [
      4768, 
      "you"
    ], 
    [
      4634, 
      "no"
    ], 
    [
      4771, 
      "right"
    ], 
    [
      4938, 
      "title"
    ], 
    [
      4664, 
      "or"
    ], 
    [
      4939, 
      "interest"
    ], 
    [
      4760, 
      "in"
    ], 
    [
      4853, 
      "any"
    ], 
    [
      2283, 
      "intellectual"
    ], 
    [
      4881, 
      "property"
    ], 
    [
      2914, 
      "owned"
    ], 
    [
      4664, 
      "or"
    ], 
    [
      2494, 
      "licensed"
    ], 
    [
      4499, 
      "by"
    ], 
    [
      8649, 
      "yahoo"
    ], 
    [
      4784, 
      "including"
    ], 
    [
      4821, 
      "but"
    ], 
    [
      4778, 
      "not"
    ], 
    [
      4855, 
      "limited"
    ], 
    [
      4772, 
      "to"
    ], 
    [
      4769, 
      "the"
    ], 
    [
      8649, 
      "yahoo"
    ], 
    [
      4835, 
      "software"
    ], 
    [
      4782, 
      "and"
    ], 
    [
      8649, 
      "yahoo"
    ], 
    [
      4027, 
      "trademarks"
    ], 
    [
      4782, 
      "and"
    ], 
    [
      7874, 
      "creates"
    ], 
    [
      4634, 
      "no"
    ], 
    [
      6409, 
      "relationship"
    ], 
    [
      5625, 
      "between"
    ], 
    [
      5268, 
      "yourself"
    ], 
    [
      4782, 
      "and"
    ], 
    [
      8649, 
      "yahoo"
    ]
  ], 
  [
    [
      2504, 
      "licensors"
    ], 
    [
      4664, 
      "or"
    ], 
    [
      5625, 
      "between"
    ], 
    [
      4768, 
      "you"
    ], 
    [
      4782, 
      "and"
    ], 
    [
      8649, 
      "yahoo"
    ], 
    [
      4814, 
      "other"
    ], 
    [
      5222, 
      "than"
    ], 
    [
      4837, 
      "that"
    ], 
    [
      4774, 
      "of"
    ], 
    [
      8649, 
      "yahoo"
    ], 
    [
      4772, 
      "to"
    ], 
    [
      2495, 
      "licensee"
    ]
  ], 
  [], 
  [
    [
      4769, 
      "the"
    ], 
    [
      8649, 
      "yahoo"
    ], 
    [
      4835, 
      "software"
    ], 
    [
      4782, 
      "and"
    ], 
    [
      4933, 
      "its"
    ], 
    [
      5035, 
      "components"
    ], 
    [
      4954, 
      "contain"
    ], 
    [
      4835, 
      "software"
    ], 
    [
      2494, 
      "licensed"
    ], 
    [
      4804, 
      "from"
    ], 
    [
      8649, 
      "yahoo"
    ], 
    [
      2504, 
      "licensors"
    ], 
    [
      2503, 
      "licensor"
    ], 
    [
      4835, 
      "software"
    ], 
    [
      4769, 
      "the"
    ], 
    [
      2503, 
      "licensor"
    ], 
    [
      4835, 
      "software"
    ], 
    [
      1494, 
      "enables"
    ], 
    [
      4769, 
      "the"
    ], 
    [
      8649, 
      "yahoo"
    ], 
    [
      4835, 
      "software"
    ], 
    [
      4772, 
      "to"
    ], 
    [
      2971, 
      "perform"
    ], 
    [
      5601, 
      "certain"
    ], 
    [
      4803, 
      "functions"
    ], 
    [
      4784, 
      "including"
    ], 
    [
      4805, 
      "without"
    ], 
    [
      2511, 
      "limitation"
    ], 
    [
      5833, 
      "access"
    ], 
    [
      3203, 
      "proprietary"
    ], 
    [
      4864, 
      "data"
    ], 
    [
      4866, 
      "on"
    ], 
    [
      4935, 
      "third"
    ], 
    [
      4936, 
      "party"
    ], 
    [
      4864, 
      "data"
    ], 
    [
      5393, 
      "servers"
    ], 
    [
      4768, 
      "you"
    ], 
    [
      198, 
      "agree"
    ], 
    [
      4837, 
      "that"
    ], 
    [
      4768, 
      "you"
    ], 
    [
      4877, 
      "will"
    ], 
    [
      4800, 
      "use"
    ], 
    [
      4769, 
      "the"
    ], 
    [
      8649, 
      "yahoo"
    ], 
    [
      4835, 
      "software"
    ], 
    [
      4782, 
      "and"
    ], 
    [
      4853, 
      "any"
    ], 
    [
      4864, 
      "data"
    ], 
    [
      6309, 
      "accessed"
    ], 
    [
      4789, 
      "through"
    ], 
    [
      4769, 
      "the"
    ], 
    [
      8649, 
      "yahoo"
    ], 
    [
      4835, 
      "software"
    ], 
    [
      4813, 
      "for"
    ], 
    [
      4819, 
      "your"
    ], 
    [
      4979, 
      "own"
    ], 
    [
      5359, 
      "personal"
    ], 
    [
      4781, 
      "non"
    ], 
    [
      679, 
      "commercial"
    ], 
    [
      4800, 
      "use"
    ], 
    [
      4656, 
      "only"
    ], 
    [
      4768, 
      "you"
    ], 
    [
      198, 
      "agree"
    ], 
    [
      4778, 
      "not"
    ], 
    [
      4772, 
      "to"
    ], 
    [
      367, 
      "assign"
    ], 
    [
      4916, 
      "copy"
    ], 
    [
      4943, 
      "transfer"
    ], 
    [
      4664, 
      "or"
    ], 
    [
      4064, 
      "transmit"
    ], 
    [
      4769, 
      "the"
    ], 
    [
      8649, 
      "yahoo"
    ], 
    [
      4835, 
      "software"
    ], 
    [
      4664, 
      "or"
    ], 
    [
      4853, 
      "any"
    ], 
    [
      4864, 
      "data"
    ], 
    [
      2829, 
      "obtained"
    ], 
    [
      4789, 
      "through"
    ], 
    [
      4769, 
      "the"
    ], 
    [
      8649, 
      "yahoo"
    ], 
    [
      4835, 
      "software"
    ], 
    [
      4772, 
      "to"
    ], 
    [
      4853, 
      "any"
    ], 
    [
      4935, 
      "third"
    ], 
    [
      4936, 
      "party"
    ], 
    [
      4819, 
      "your"
    ], 
    [
      2493, 
      "license"
    ], 
    [
      4772, 
      "to"
    ], 
    [
      4800, 
      "use"
    ], 
    [
      4769, 
      "the"
    ], 
    [
      8649, 
      "yahoo"
    ], 
    [
      4835, 
      "software"
    ], 
    [
      4933, 
      "its"
    ], 
    [
      5035, 
      "components"
    ], 
    [
      4782, 
      "and"
    ], 
    [
      4853, 
      "any"
    ], 
    [
      4935, 
      "third"
    ], 
    [
      4936, 
      "party"
    ], 
    [
      4864, 
      "data"
    ]
  ], 
  [
    [
      4877, 
      "will"
    ], 
    [
      3973, 
      "terminate"
    ], 
    [
      4817, 
      "if"
    ], 
    [
      4768, 
      "you"
    ], 
    [
      4330, 
      "violate"
    ], 
    [
      5161, 
      "these"
    ], 
    [
      3568, 
      "restrictions"
    ], 
    [
      4817, 
      "if"
    ], 
    [
      4819, 
      "your"
    ], 
    [
      2493, 
      "license"
    ], 
    [
      3975, 
      "terminates"
    ], 
    [
      4768, 
      "you"
    ], 
    [
      198, 
      "agree"
    ], 
    [
      4772, 
      "to"
    ], 
    [
      574, 
      "cease"
    ], 
    [
      4853, 
      "any"
    ], 
    [
      4782, 
      "and"
    ], 
    [
      4812, 
      "all"
    ], 
    [
      4800, 
      "use"
    ], 
    [
      4774, 
      "of"
    ], 
    [
      4769, 
      "the"
    ], 
    [
      8649, 
      "yahoo"
    ], 
    [
      4835, 
      "software"
    ], 
    [
      4933, 
      "its"
    ], 
    [
      5035, 
      "components"
    ], 
    [
      4782, 
      "and"
    ], 
    [
      4853, 
      "any"
    ], 
    [
      4935, 
      "third"
    ], 
    [
      4936, 
      "party"
    ], 
    [
      4864, 
      "data"
    ], 
    [
      4812, 
      "all"
    ], 
    [
      4882, 
      "rights"
    ], 
    [
      4760, 
      "in"
    ], 
    [
      4853, 
      "any"
    ], 
    [
      4935, 
      "third"
    ], 
    [
      4936, 
      "party"
    ], 
    [
      4864, 
      "data"
    ], 
    [
      4853, 
      "any"
    ], 
    [
      4935, 
      "third"
    ], 
    [
      4936, 
      "party"
    ], 
    [
      4835, 
      "software"
    ], 
    [
      4782, 
      "and"
    ], 
    [
      4853, 
      "any"
    ], 
    [
      4935, 
      "third"
    ], 
    [
      4936, 
      "party"
    ], 
    [
      4864, 
      "data"
    ], 
    [
      5393, 
      "servers"
    ], 
    [
      4784, 
      "including"
    ], 
    [
      4812, 
      "all"
    ], 
    [
      2916, 
      "ownership"
    ], 
    [
      4882, 
      "rights"
    ], 
    [
      4822, 
      "are"
    ], 
    [
      5043, 
      "reserved"
    ], 
    [
      4782, 
      "and"
    ], 
    [
      3452, 
      "remain"
    ], 
    [
      4777, 
      "with"
    ], 
    [
      4769, 
      "the"
    ], 
    [
      3550, 
      "respective"
    ], 
    [
      4935, 
      "third"
    ], 
    [
      2939, 
      "parties"
    ], 
    [
      4768, 
      "you"
    ], 
    [
      198, 
      "agree"
    ], 
    [
      4837, 
      "that"
    ], 
    [
      5161, 
      "these"
    ], 
    [
      4935, 
      "third"
    ], 
    [
      2939, 
      "parties"
    ], 
    [
      4798, 
      "may"
    ], 
    [
      1527, 
      "enforce"
    ], 
    [
      4986, 
      "their"
    ], 
    [
      4882, 
      "rights"
    ], 
    [
      4779, 
      "under"
    ], 
    [
      4775, 
      "this"
    ], 
    [
      202, 
      "agreement"
    ], 
    [
      5010, 
      "against"
    ], 
    [
      4768, 
      "you"
    ], 
    [
      1283, 
      "directly"
    ], 
    [
      4760, 
      "in"
    ], 
    [
      4986, 
      "their"
    ], 
    [
      4979, 
      "own"
    ], 
    [
      4846, 
      "name"
    ]
  ], 
  [], 
  [
    [
      8649, 
      "yahoo"
    ], 
    [
      4798, 
      "may"
    ], 
    [
      1460, 
      "elect"
    ], 
    [
      4772, 
      "to"
    ], 
    [
      4826, 
      "provide"
    ], 
    [
      4768, 
      "you"
    ], 
    [
      4777, 
      "with"
    ], 
    [
      5996, 
      "customer"
    ], 
    [
      5005, 
      "support"
    ], 
    [
      4782, 
      "and"
    ], 
    [
      4664, 
      "or"
    ], 
    [
      4835, 
      "software"
    ], 
    [
      4261, 
      "upgrades"
    ], 
    [
      1545, 
      "enhancements"
    ], 
    [
      4664, 
      "or"
    ], 
    [
      4975, 
      "modifications"
    ], 
    [
      4813, 
      "for"
    ], 
    [
      4769, 
      "the"
    ], 
    [
      8649, 
      "yahoo"
    ], 
    [
      4835, 
      "software"
    ], 
    [
      669, 
      "collectively"
    ], 
    [
      5005, 
      "support"
    ], 
    [
      4760, 
      "in"
    ], 
    [
      4933, 
      "its"
    ], 
    [
      3744, 
      "sole"
    ], 
    [
      1331, 
      "discretion"
    ], 
    [
      4782, 
      "and"
    ], 
    [
      4798, 
      "may"
    ], 
    [
      3973, 
      "terminate"
    ], 
    [
      4875, 
      "such"
    ], 
    [
      5005, 
      "support"
    ], 
    [
      4485, 
      "at"
    ], 
    [
      4853, 
      "any"
    ], 
    [
      4921, 
      "time"
    ], 
    [
      4805, 
      "without"
    ], 
    [
      4843, 
      "notice"
    ], 
    [
      4772, 
      "to"
    ], 
    [
      4768, 
      "you"
    ], 
    [
      8649, 
      "yahoo"
    ], 
    [
      4798, 
      "may"
    ], 
    [
      5563, 
      "change"
    ], 
    [
      3933, 
      "suspend"
    ], 
    [
      4664, 
      "or"
    ], 
    [
      1319, 
      "discontinue"
    ], 
    [
      4853, 
      "any"
    ], 
    [
      8984, 
      "aspect"
    ], 
    [
      4774, 
      "of"
    ], 
    [
      4769, 
      "the"
    ], 
    [
      8649, 
      "yahoo"
    ], 
    [
      4835, 
      "software"
    ], 
    [
      4485, 
      "at"
    ], 
    [
      4853, 
      "any"
    ], 
    [
      4921, 
      "time"
    ], 
    [
      4784, 
      "including"
    ], 
    [
      4769, 
      "the"
    ], 
    [
      434, 
      "availability"
    ], 
    [
      4774, 
      "of"
    ], 
    [
      4853, 
      "any"
    ], 
    [
      8649, 
      "yahoo"
    ], 
    [
      4835, 
      "software"
    ], 
    [
      5987, 
      "feature"
    ], 
    [
      6469, 
      "database"
    ], 
    [
      4664, 
      "or"
    ], 
    [
      5394, 
      "content"
    ], 
    [
      8649, 
      "yahoo"
    ], 
    [
      4798, 
      "may"
    ], 
    [
      5220, 
      "also"
    ], 
    [
      5993, 
      "impose"
    ], 
    [
      2516, 
      "limits"
    ], 
    [
      4866, 
      "on"
    ], 
    [
      5601, 
      "certain"
    ], 
    [
      5380, 
      "features"
    ], 
    [
      4782, 
      "and"
    ], 
    [
      4863, 
      "services"
    ], 
    [
      4664, 
      "or"
    ], 
    [
      3564, 
      "restrict"
    ], 
    [
      4819, 
      "your"
    ], 
    [
      5833, 
      "access"
    ], 
    [
      4772, 
      "to"
    ], 
    [
      5364, 
      "parts"
    ], 
    [
      4664, 
      "or"
    ], 
    [
      4812, 
      "all"
    ], 
    [
      4774, 
      "of"
    ], 
    [
      4769, 
      "the"
    ], 
    [
      8649, 
      "yahoo"
    ], 
    [
      4835, 
      "software"
    ], 
    [
      4664, 
      "or"
    ], 
    [
      4769, 
      "the"
    ], 
    [
      8649, 
      "yahoo"
    ], 
    [
      5282, 
      "web"
    ], 
    [
      5697, 
      "site"
    ], 
    [
      4805, 
      "without"
    ], 
    [
      4843, 
      "notice"
    ], 
    [
      4664, 
      "or"
    ], 
    [
      2479, 
      "liability"
    ], 
    [
      100, 
      "additionally"
    ], 
    [
      4760, 
      "in"
    ], 
    [
      5635, 
      "order"
    ], 
    [
      4772, 
      "to"
    ], 
    [
      1543, 
      "enhance"
    ], 
    [
      4769, 
      "the"
    ], 
    [
      4929, 
      "security"
    ], 
    [
      4774, 
      "of"
    ], 
    [
      4769, 
      "the"
    ], 
    [
      8649, 
      "yahoo"
    ], 
    [
      4835, 
      "software"
    ], 
    [
      4664, 
      "or"
    ], 
    [
      4772, 
      "to"
    ], 
    [
      7343, 
      "fix"
    ], 
    [
      6009, 
      "bugs"
    ], 
    [
      4804, 
      "from"
    ], 
    [
      4921, 
      "time"
    ], 
    [
      4772, 
      "to"
    ], 
    [
      4921, 
      "time"
    ]
  ], 
  [
    [
      8649, 
      "yahoo"
    ], 
    [
      4798, 
      "may"
    ], 
    [
      432, 
      "automatically"
    ], 
    [
      4915, 
      "download"
    ], 
    [
      4782, 
      "and"
    ], 
    [
      5352, 
      "install"
    ], 
    [
      5006, 
      "updates"
    ], 
    [
      4772, 
      "to"
    ], 
    [
      4769, 
      "the"
    ], 
    [
      8649, 
      "yahoo"
    ], 
    [
      4835, 
      "software"
    ], 
    [
      4777, 
      "with"
    ], 
    [
      4664, 
      "or"
    ], 
    [
      4805, 
      "without"
    ], 
    [
      4850, 
      "prior"
    ], 
    [
      2780, 
      "notification"
    ]
  ], 
  [], 
  [
    [
      8649, 
      "yahoo"
    ], 
    [
      6518, 
      "search"
    ], 
    [
      3219, 
      "protection"
    ], 
    [
      18738, 
      "updater"
    ]
  ], 
  [], 
  [
    [
      4817, 
      "if"
    ], 
    [
      4768, 
      "you"
    ], 
    [
      2252, 
      "installed"
    ], 
    [
      8649, 
      "yahoo"
    ], 
    [
      6518, 
      "search"
    ], 
    [
      3219, 
      "protection"
    ], 
    [
      4804, 
      "from"
    ], 
    [
      4921, 
      "time"
    ], 
    [
      4772, 
      "to"
    ], 
    [
      4921, 
      "time"
    ], 
    [
      8649, 
      "yahoo"
    ], 
    [
      4798, 
      "may"
    ], 
    [
      432, 
      "automatically"
    ], 
    [
      4915, 
      "download"
    ], 
    [
      4782, 
      "and"
    ], 
    [
      5352, 
      "install"
    ], 
    [
      4769, 
      "the"
    ], 
    [
      2413, 
      "latest"
    ], 
    [
      4820, 
      "version"
    ], 
    [
      4774, 
      "of"
    ], 
    [
      8649, 
      "yahoo"
    ], 
    [
      6518, 
      "search"
    ], 
    [
      3219, 
      "protection"
    ], 
    [
      4805, 
      "without"
    ], 
    [
      4850, 
      "prior"
    ], 
    [
      2780, 
      "notification"
    ], 
    [
      5337, 
      "visit"
    ], 
    [
      4769, 
      "the"
    ], 
    [
      3132, 
      "privacy"
    ], 
    [
      5703, 
      "module"
    ], 
    [
      4772, 
      "to"
    ], 
    [
      5736, 
      "turn"
    ], 
    [
      5096, 
      "off"
    ], 
    [
      4664, 
      "or"
    ], 
    [
      5563, 
      "change"
    ], 
    [
      4819, 
      "your"
    ], 
    [
      6192, 
      "settings"
    ], 
    [
      4813, 
      "for"
    ], 
    [
      4775, 
      "this"
    ], 
    [
      5987, 
      "feature"
    ], 
    [
      4782, 
      "and"
    ], 
    [
      5109, 
      "find"
    ], 
    [
      4872, 
      "out"
    ], 
    [
      5172, 
      "more"
    ]
  ], 
  [], 
  [
    [
      1755, 
      "fees"
    ], 
    [
      4782, 
      "and"
    ], 
    [
      5840, 
      "payments"
    ]
  ], 
  [], 
  [
    [
      5220, 
      "also"
    ], 
    [
      8649, 
      "yahoo"
    ], 
    [
      3534, 
      "reserves"
    ], 
    [
      4769, 
      "the"
    ], 
    [
      4771, 
      "right"
    ], 
    [
      4772, 
      "to"
    ], 
    [
      602, 
      "charge"
    ], 
    [
      1755, 
      "fees"
    ], 
    [
      4813, 
      "for"
    ], 
    [
      5233, 
      "future"
    ], 
    [
      4800, 
      "use"
    ], 
    [
      4774, 
      "of"
    ], 
    [
      4664, 
      "or"
    ], 
    [
      5833, 
      "access"
    ], 
    [
      4772, 
      "to"
    ], 
    [
      4769, 
      "the"
    ], 
    [
      8649, 
      "yahoo"
    ], 
    [
      4835, 
      "software"
    ], 
    [
      4664, 
      "or"
    ], 
    [
      4769, 
      "the"
    ], 
    [
      8649, 
      "yahoo"
    ], 
    [
      4863, 
      "services"
    ], 
    [
      4782, 
      "and"
    ], 
    [
      5282, 
      "web"
    ], 
    [
      5283, 
      "sites"
    ], 
    [
      669, 
      "collectively"
    ], 
    [
      8649, 
      "yahoo"
    ], 
    [
      4835, 
      "software"
    ], 
    [
      4863, 
      "services"
    ], 
    [
      4760, 
      "in"
    ], 
    [
      8649, 
      "yahoo"
    ], 
    [
      3744, 
      "sole"
    ], 
    [
      1331, 
      "discretion"
    ], 
    [
      4817, 
      "if"
    ], 
    [
      8649, 
      "yahoo"
    ], 
    [
      1075, 
      "decides"
    ], 
    [
      4772, 
      "to"
    ], 
    [
      602, 
      "charge"
    ], 
    [
      4813, 
      "for"
    ], 
    [
      4769, 
      "the"
    ], 
    [
      8649, 
      "yahoo"
    ], 
    [
      4835, 
      "software"
    ], 
    [
      4863, 
      "services"
    ], 
    [
      4875, 
      "such"
    ], 
    [
      604, 
      "charges"
    ], 
    [
      4877, 
      "will"
    ], 
    [
      4808, 
      "be"
    ], 
    [
      1308, 
      "disclosed"
    ], 
    [
      4772, 
      "to"
    ], 
    [
      4768, 
      "you"
    ], 
    [
      4850, 
      "prior"
    ]
  ], 
  [], 
  [
    [
      1303, 
      "disclaimer"
    ], 
    [
      4774, 
      "of"
    ], 
    [
      4360, 
      "warranties"
    ], 
    [
      4499, 
      "by"
    ], 
    [
      8649, 
      "yahoo"
    ]
  ], 
  [], 
  [
    [
      4800, 
      "use"
    ], 
    [
      4774, 
      "of"
    ], 
    [
      4769, 
      "the"
    ], 
    [
      8649, 
      "yahoo"
    ], 
    [
      4835, 
      "software"
    ], 
    [
      4782, 
      "and"
    ], 
    [
      4853, 
      "any"
    ], 
    [
      4864, 
      "data"
    ], 
    [
      6309, 
      "accessed"
    ], 
    [
      4789, 
      "through"
    ], 
    [
      4769, 
      "the"
    ], 
    [
      8649, 
      "yahoo"
    ], 
    [
      4835, 
      "software"
    ], 
    [
      4875, 
      "such"
    ], 
    [
      4762, 
      "as"
    ], 
    [
      5558, 
      "stock"
    ], 
    [
      11173, 
      "quotes"
    ], 
    [
      6116, 
      "market"
    ], 
    [
      5116, 
      "information"
    ], 
    [
      7818, 
      "news"
    ], 
    [
      4664, 
      "or"
    ], 
    [
      4814, 
      "other"
    ], 
    [
      5116, 
      "information"
    ], 
    [
      4852, 
      "is"
    ], 
    [
      4485, 
      "at"
    ], 
    [
      4819, 
      "your"
    ], 
    [
      3744, 
      "sole"
    ], 
    [
      4997, 
      "risk"
    ], 
    [
      5315, 
      "they"
    ], 
    [
      4822, 
      "are"
    ], 
    [
      4836, 
      "provided"
    ], 
    [
      4762, 
      "as"
    ], 
    [
      4852, 
      "is"
    ]
  ], 
  [], 
  [
    [
      4853, 
      "any"
    ], 
    [
      5138, 
      "material"
    ], 
    [
      4664, 
      "or"
    ], 
    [
      5213, 
      "service"
    ], 
    [
      4905, 
      "downloaded"
    ], 
    [
      4664, 
      "or"
    ], 
    [
      4870, 
      "otherwise"
    ], 
    [
      2829, 
      "obtained"
    ], 
    [
      4789, 
      "through"
    ], 
    [
      4769, 
      "the"
    ], 
    [
      4800, 
      "use"
    ], 
    [
      4774, 
      "of"
    ], 
    [
      4769, 
      "the"
    ], 
    [
      8649, 
      "yahoo"
    ], 
    [
      4835, 
      "software"
    ], 
    [
      4875, 
      "such"
    ], 
    [
      4762, 
      "as"
    ], 
    [
      4853, 
      "any"
    ], 
    [
      5053, 
      "anti"
    ], 
    [
      6128, 
      "spyware"
    ], 
    [
      5987, 
      "feature"
    ], 
    [
      4852, 
      "is"
    ], 
    [
      5717, 
      "done"
    ], 
    [
      4485, 
      "at"
    ], 
    [
      4819, 
      "your"
    ], 
    [
      4979, 
      "own"
    ], 
    [
      1331, 
      "discretion"
    ], 
    [
      4782, 
      "and"
    ], 
    [
      4997, 
      "risk"
    ], 
    [
      4782, 
      "and"
    ], 
    [
      4768, 
      "you"
    ], 
    [
      4877, 
      "will"
    ], 
    [
      4808, 
      "be"
    ], 
    [
      3745, 
      "solely"
    ], 
    [
      3561, 
      "responsible"
    ], 
    [
      4813, 
      "for"
    ], 
    [
      4853, 
      "any"
    ], 
    [
      1052, 
      "damage"
    ], 
    [
      4772, 
      "to"
    ], 
    [
      4819, 
      "your"
    ], 
    [
      5135, 
      "computer"
    ], 
    [
      5418, 
      "system"
    ], 
    [
      4664, 
      "or"
    ], 
    [
      2550, 
      "loss"
    ], 
    [
      4774, 
      "of"
    ], 
    [
      4864, 
      "data"
    ], 
    [
      4837, 
      "that"
    ], 
    [
      5600, 
      "results"
    ], 
    [
      4804, 
      "from"
    ], 
    [
      4769, 
      "the"
    ], 
    [
      4915, 
      "download"
    ], 
    [
      4782, 
      "and"
    ], 
    [
      4664, 
      "or"
    ], 
    [
      4800, 
      "use"
    ], 
    [
      4774, 
      "of"
    ], 
    [
      4853, 
      "any"
    ], 
    [
      4875, 
      "such"
    ], 
    [
      5138, 
      "material"
    ], 
    [
      4664, 
      "or"
    ], 
    [
      5213, 
      "service"
    ]
  ], 
  [], 
  [
    [
      8649, 
      "yahoo"
    ], 
    [
      4933, 
      "its"
    ], 
    [
      5660, 
      "officers"
    ], 
    [
      5615, 
      "directors"
    ], 
    [
      1485, 
      "employees"
    ], 
    [
      897, 
      "contractors"
    ], 
    [
      5616, 
      "agents"
    ], 
    [
      148, 
      "affiliates"
    ], 
    [
      4782, 
      "and"
    ], 
    [
      376, 
      "assigns"
    ], 
    [
      669, 
      "collectively"
    ], 
    [
      8649, 
      "yahoo"
    ], 
    [
      5449, 
      "entities"
    ], 
    [
      4782, 
      "and"
    ], 
    [
      8649, 
      "yahoo"
    ], 
    [
      2504, 
      "licensors"
    ], 
    [
      4823, 
      "do"
    ], 
    [
      4778, 
      "not"
    ], 
    [
      3495, 
      "represent"
    ], 
    [
      4837, 
      "that"
    ], 
    [
      4769, 
      "the"
    ], 
    [
      8649, 
      "yahoo"
    ], 
    [
      4835, 
      "software"
    ], 
    [
      4664, 
      "or"
    ], 
    [
      4853, 
      "any"
    ], 
    [
      4864, 
      "data"
    ], 
    [
      6309, 
      "accessed"
    ], 
    [
      3989, 
      "therefrom"
    ], 
    [
      4852, 
      "is"
    ], 
    [
      313, 
      "appropriate"
    ], 
    [
      4664, 
      "or"
    ], 
    [
      4946, 
      "available"
    ], 
    [
      4813, 
      "for"
    ], 
    [
      4800, 
      "use"
    ], 
    [
      2895, 
      "outside"
    ], 
    [
      4769, 
      "the"
    ], 
    [
      5236, 
      "united"
    ], 
    [
      5237, 
      "states"
    ]
  ], 
  [], 
  [
    [
      4769, 
      "the"
    ], 
    [
      8649, 
      "yahoo"
    ], 
    [
      5449, 
      "entities"
    ], 
    [
      4782, 
      "and"
    ], 
    [
      8649, 
      "yahoo"
    ], 
    [
      2504, 
      "licensors"
    ], 
    [
      1711, 
      "expressly"
    ], 
    [
      1301, 
      "disclaim"
    ], 
    [
      4812, 
      "all"
    ], 
    [
      4360, 
      "warranties"
    ], 
    [
      4774, 
      "of"
    ], 
    [
      4853, 
      "any"
    ], 
    [
      5008, 
      "kind"
    ], 
    [
      4868, 
      "whether"
    ], 
    [
      1707, 
      "express"
    ], 
    [
      4664, 
      "or"
    ], 
    [
      4854, 
      "implied"
    ], 
    [
      3422, 
      "relating"
    ], 
    [
      4772, 
      "to"
    ], 
    [
      4769, 
      "the"
    ], 
    [
      8649, 
      "yahoo"
    ], 
    [
      4835, 
      "software"
    ], 
    [
      4782, 
      "and"
    ], 
    [
      4853, 
      "any"
    ], 
    [
      4864, 
      "data"
    ], 
    [
      6309, 
      "accessed"
    ], 
    [
      3989, 
      "therefrom"
    ], 
    [
      4664, 
      "or"
    ], 
    [
      4769, 
      "the"
    ], 
    [
      51, 
      "accuracy"
    ], 
    [
      4007, 
      "timeliness"
    ], 
    [
      729, 
      "completeness"
    ], 
    [
      4664, 
      "or"
    ], 
    [
      104, 
      "adequacy"
    ], 
    [
      4774, 
      "of"
    ], 
    [
      4769, 
      "the"
    ], 
    [
      8649, 
      "yahoo"
    ], 
    [
      4835, 
      "software"
    ], 
    [
      4782, 
      "and"
    ], 
    [
      4853, 
      "any"
    ], 
    [
      4864, 
      "data"
    ], 
    [
      6309, 
      "accessed"
    ], 
    [
      3989, 
      "therefrom"
    ], 
    [
      4784, 
      "including"
    ], 
    [
      4769, 
      "the"
    ], 
    [
      4854, 
      "implied"
    ], 
    [
      4360, 
      "warranties"
    ], 
    [
      4774, 
      "of"
    ], 
    [
      4938, 
      "title"
    ], 
    [
      2617, 
      "merchantability"
    ], 
    [
      5209, 
      "satisfactory"
    ], 
    [
      5210, 
      "quality"
    ], 
    [
      1778, 
      "fitness"
    ], 
    [
      4813, 
      "for"
    ], 
    [
      4856, 
      "particular"
    ], 
    [
      4857, 
      "purpose"
    ], 
    [
      4782, 
      "and"
    ], 
    [
      4781, 
      "non"
    ], 
    [
      2205, 
      "infringement"
    ]
  ], 
  [], 
  [
    [
      4769, 
      "the"
    ], 
    [
      8649, 
      "yahoo"
    ], 
    [
      4835, 
      "software"
    ], 
    [
      4852, 
      "is"
    ], 
    [
      4778, 
      "not"
    ], 
    [
      1231, 
      "designed"
    ], 
    [
      2287, 
      "intended"
    ], 
    [
      4664, 
      "or"
    ], 
    [
      2494, 
      "licensed"
    ], 
    [
      4813, 
      "for"
    ], 
    [
      4800, 
      "use"
    ], 
    [
      4760, 
      "in"
    ], 
    [
      5641, 
      "hazardous"
    ], 
    [
      5978, 
      "environments"
    ], 
    [
      3522, 
      "requiring"
    ], 
    [
      5225, 
      "fail"
    ], 
    [
      10956, 
      "safe"
    ], 
    [
      925, 
      "controls"
    ], 
    [
      4784, 
      "including"
    ], 
    [
      4805, 
      "without"
    ], 
    [
      2511, 
      "limitation"
    ], 
    [
      4769, 
      "the"
    ], 
    [
      5292, 
      "design"
    ], 
    [
      5802, 
      "construction"
    ], 
    [
      5004, 
      "maintenance"
    ], 
    [
      4664, 
      "or"
    ], 
    [
      5017, 
      "operation"
    ], 
    [
      4774, 
      "of"
    ], 
    [
      2789, 
      "nuclear"
    ], 
    [
      6584, 
      "facilities"
    ], 
    [
      7280, 
      "aircraft"
    ], 
    [
      7281, 
      "navigation"
    ], 
    [
      4664, 
      "or"
    ], 
    [
      5683, 
      "communication"
    ], 
    [
      5285, 
      "systems"
    ], 
    [
      6070, 
      "air"
    ], 
    [
      7282, 
      "traffic"
    ], 
    [
      5002, 
      "control"
    ], 
    [
      4782, 
      "and"
    ], 
    [
      7283, 
      "life"
    ], 
    [
      5005, 
      "support"
    ], 
    [
      4664, 
      "or"
    ], 
    [
      4371, 
      "weapons"
    ], 
    [
      5285, 
      "systems"
    ], 
    [
      8649, 
      "yahoo"
    ], 
    [
      3753, 
      "specifically"
    ], 
    [
      1306, 
      "disclaims"
    ], 
    [
      4853, 
      "any"
    ], 
    [
      1707, 
      "express"
    ], 
    [
      4664, 
      "or"
    ], 
    [
      4854, 
      "implied"
    ], 
    [
      4363, 
      "warranty"
    ], 
    [
      4774, 
      "of"
    ], 
    [
      1778, 
      "fitness"
    ], 
    [
      4813, 
      "for"
    ], 
    [
      4875, 
      "such"
    ], 
    [
      3272, 
      "purposes"
    ]
  ], 
  [], 
  [
    [
      4817, 
      "if"
    ], 
    [
      4769, 
      "the"
    ], 
    [
      8649, 
      "yahoo"
    ], 
    [
      4835, 
      "software"
    ], 
    [
      4664, 
      "or"
    ], 
    [
      4853, 
      "any"
    ], 
    [
      4864, 
      "data"
    ], 
    [
      6309, 
      "accessed"
    ], 
    [
      3989, 
      "therefrom"
    ], 
    [
      3227, 
      "proves"
    ], 
    [
      1141, 
      "defective"
    ], 
    [
      4768, 
      "you"
    ], 
    [
      4782, 
      "and"
    ], 
    [
      4778, 
      "not"
    ], 
    [
      4769, 
      "the"
    ], 
    [
      8649, 
      "yahoo"
    ], 
    [
      5449, 
      "entities"
    ], 
    [
      4664, 
      "or"
    ], 
    [
      4769, 
      "the"
    ], 
    [
      8649, 
      "yahoo"
    ], 
    [
      2504, 
      "licensors"
    ], 
    [
      382, 
      "assume"
    ], 
    [
      4769, 
      "the"
    ], 
    [
      5106, 
      "entire"
    ], 
    [
      982, 
      "cost"
    ], 
    [
      4774, 
      "of"
    ], 
    [
      4812, 
      "all"
    ], 
    [
      5125, 
      "repair"
    ], 
    [
      4664, 
      "or"
    ], 
    [
      5430, 
      "injury"
    ], 
    [
      4774, 
      "of"
    ], 
    [
      4853, 
      "any"
    ], 
    [
      5008, 
      "kind"
    ], 
    [
      4873, 
      "even"
    ], 
    [
      4817, 
      "if"
    ], 
    [
      4769, 
      "the"
    ], 
    [
      8649, 
      "yahoo"
    ], 
    [
      5449, 
      "entities"
    ], 
    [
      4664, 
      "or"
    ], 
    [
      8649, 
      "yahoo"
    ], 
    [
      2504, 
      "licensors"
    ], 
    [
      4914, 
      "have"
    ], 
    [
      4966, 
      "been"
    ], 
    [
      137, 
      "advised"
    ], 
    [
      4774, 
      "of"
    ], 
    [
      4769, 
      "the"
    ], 
    [
      4874, 
      "possibility"
    ], 
    [
      4774, 
      "of"
    ], 
    [
      4875, 
      "such"
    ], 
    [
      1140, 
      "defect"
    ], 
    [
      4664, 
      "or"
    ], 
    [
      1053, 
      "damages"
    ], 
    [
      5121, 
      "some"
    ], 
    [
      2387, 
      "jurisdictions"
    ], 
    [
      4823, 
      "do"
    ], 
    [
      4778, 
      "not"
    ], 
    [
      5169, 
      "allow"
    ], 
    [
      3568, 
      "restrictions"
    ], 
    [
      4866, 
      "on"
    ], 
    [
      4854, 
      "implied"
    ], 
    [
      4360, 
      "warranties"
    ], 
    [
      4824, 
      "so"
    ], 
    [
      5121, 
      "some"
    ], 
    [
      4774, 
      "of"
    ], 
    [
      5161, 
      "these"
    ], 
    [
      2512, 
      "limitations"
    ], 
    [
      4798, 
      "may"
    ], 
    [
      4778, 
      "not"
    ], 
    [
      4908, 
      "apply"
    ], 
    [
      4772, 
      "to"
    ], 
    [
      4768, 
      "you"
    ]
  ], 
  [], 
  [
    [
      2511, 
      "limitation"
    ], 
    [
      4774, 
      "of"
    ], 
    [
      2479, 
      "liability"
    ]
  ], 
  [], 
  [
    [
      4769, 
      "the"
    ], 
    [
      8649, 
      "yahoo"
    ], 
    [
      5449, 
      "entities"
    ], 
    [
      4782, 
      "and"
    ], 
    [
      8649, 
      "yahoo"
    ], 
    [
      2504, 
      "licensors"
    ], 
    [
      4877, 
      "will"
    ], 
    [
      4778, 
      "not"
    ], 
    [
      4808, 
      "be"
    ], 
    [
      2481, 
      "liable"
    ], 
    [
      4772, 
      "to"
    ], 
    [
      4768, 
      "you"
    ], 
    [
      4813, 
      "for"
    ], 
    [
      635, 
      "claims"
    ], 
    [
      4782, 
      "and"
    ], 
    [
      2478, 
      "liabilities"
    ], 
    [
      4774, 
      "of"
    ], 
    [
      4853, 
      "any"
    ], 
    [
      5008, 
      "kind"
    ], 
    [
      333, 
      "arising"
    ], 
    [
      4872, 
      "out"
    ], 
    [
      4774, 
      "of"
    ], 
    [
      4664, 
      "or"
    ], 
    [
      4760, 
      "in"
    ], 
    [
      4853, 
      "any"
    ], 
    [
      4871, 
      "way"
    ], 
    [
      3421, 
      "related"
    ], 
    [
      4772, 
      "to"
    ], 
    [
      4769, 
      "the"
    ], 
    [
      4800, 
      "use"
    ], 
    [
      4774, 
      "of"
    ], 
    [
      4769, 
      "the"
    ], 
    [
      8649, 
      "yahoo"
    ], 
    [
      4835, 
      "software"
    ], 
    [
      4499, 
      "by"
    ], 
    [
      5268, 
      "yourself"
    ], 
    [
      4664, 
      "or"
    ], 
    [
      4499, 
      "by"
    ], 
    [
      4935, 
      "third"
    ], 
    [
      2939, 
      "parties"
    ], 
    [
      4772, 
      "to"
    ], 
    [
      4769, 
      "the"
    ], 
    [
      4800, 
      "use"
    ], 
    [
      4664, 
      "or"
    ], 
    [
      4781, 
      "non"
    ], 
    [
      4800, 
      "use"
    ], 
    [
      4774, 
      "of"
    ], 
    [
      4853, 
      "any"
    ], 
    [
      null, 
      null
    ], 
    [
      9061, 
      "firm"
    ], 
    [
      4664, 
      "or"
    ], 
    [
      1063, 
      "dealer"
    ], 
    [
      4664, 
      "or"
    ], 
    [
      4772, 
      "to"
    ], 
    [
      4769, 
      "the"
    ], 
    [
      3638, 
      "sale"
    ], 
    [
      4664, 
      "or"
    ], 
    [
      3260, 
      "purchase"
    ], 
    [
      4774, 
      "of"
    ], 
    [
      4853, 
      "any"
    ], 
    [
      4929, 
      "security"
    ], 
    [
      4868, 
      "whether"
    ], 
    [
      4875, 
      "such"
    ], 
    [
      635, 
      "claims"
    ], 
    [
      4782, 
      "and"
    ], 
    [
      2478, 
      "liabilities"
    ], 
    [
      4822, 
      "are"
    ], 
    [
      5018, 
      "based"
    ], 
    [
      4866, 
      "on"
    ], 
    [
      4853, 
      "any"
    ], 
    [
      2429, 
      "legal"
    ], 
    [
      4664, 
      "or"
    ], 
    [
      1573, 
      "equitable"
    ], 
    [
      4867, 
      "theory"
    ]
  ], 
  [], 
  [
    [
      4769, 
      "the"
    ], 
    [
      8649, 
      "yahoo"
    ], 
    [
      5449, 
      "entities"
    ], 
    [
      4782, 
      "and"
    ], 
    [
      8649, 
      "yahoo"
    ], 
    [
      2504, 
      "licensors"
    ], 
    [
      4822, 
      "are"
    ], 
    [
      4778, 
      "not"
    ], 
    [
      2481, 
      "liable"
    ], 
    [
      4772, 
      "to"
    ], 
    [
      4768, 
      "you"
    ], 
    [
      4813, 
      "for"
    ], 
    [
      4853, 
      "any"
    ], 
    [
      4782, 
      "and"
    ], 
    [
      4812, 
      "all"
    ], 
    [
      4860, 
      "direct"
    ], 
    [
      2126, 
      "incidental"
    ], 
    [
      4763, 
      "special"
    ], 
    [
      4861, 
      "indirect"
    ], 
    [
      4664, 
      "or"
    ], 
    [
      829, 
      "consequential"
    ], 
    [
      1053, 
      "damages"
    ], 
    [
      333, 
      "arising"
    ], 
    [
      4872, 
      "out"
    ], 
    [
      4774, 
      "of"
    ], 
    [
      4664, 
      "or"
    ], 
    [
      3421, 
      "related"
    ], 
    [
      4772, 
      "to"
    ], 
    [
      4853, 
      "any"
    ], 
    [
      4935, 
      "third"
    ], 
    [
      4936, 
      "party"
    ], 
    [
      4835, 
      "software"
    ], 
    [
      4853, 
      "any"
    ], 
    [
      4864, 
      "data"
    ], 
    [
      6309, 
      "accessed"
    ], 
    [
      4789, 
      "through"
    ], 
    [
      4769, 
      "the"
    ], 
    [
      8649, 
      "yahoo"
    ], 
    [
      4835, 
      "software"
    ], 
    [
      4819, 
      "your"
    ], 
    [
      4800, 
      "use"
    ], 
    [
      4664, 
      "or"
    ], 
    [
      2110, 
      "inability"
    ], 
    [
      4772, 
      "to"
    ], 
    [
      4800, 
      "use"
    ], 
    [
      4664, 
      "or"
    ], 
    [
      5833, 
      "access"
    ], 
    [
      4769, 
      "the"
    ], 
    [
      8649, 
      "yahoo"
    ]
  ], 
  [], 
  [
    [
      4835, 
      "software"
    ], 
    [
      4664, 
      "or"
    ], 
    [
      4853, 
      "any"
    ], 
    [
      4864, 
      "data"
    ], 
    [
      4836, 
      "provided"
    ], 
    [
      4789, 
      "through"
    ], 
    [
      4769, 
      "the"
    ], 
    [
      8649, 
      "yahoo"
    ], 
    [
      4835, 
      "software"
    ], 
    [
      4868, 
      "whether"
    ], 
    [
      4875, 
      "such"
    ], 
    [
      1052, 
      "damage"
    ], 
    [
      635, 
      "claims"
    ], 
    [
      4822, 
      "are"
    ], 
    [
      5407, 
      "brought"
    ], 
    [
      4779, 
      "under"
    ], 
    [
      4853, 
      "any"
    ], 
    [
      4867, 
      "theory"
    ], 
    [
      4774, 
      "of"
    ], 
    [
      2414, 
      "law"
    ], 
    [
      4664, 
      "or"
    ], 
    [
      5796, 
      "equity"
    ], 
    [
      1053, 
      "damages"
    ], 
    [
      5399, 
      "excluded"
    ], 
    [
      4499, 
      "by"
    ], 
    [
      4775, 
      "this"
    ], 
    [
      647, 
      "clause"
    ], 
    [
      5044, 
      "include"
    ], 
    [
      4805, 
      "without"
    ], 
    [
      2511, 
      "limitation"
    ], 
    [
      4790, 
      "those"
    ], 
    [
      4813, 
      "for"
    ], 
    [
      2550, 
      "loss"
    ], 
    [
      4774, 
      "of"
    ], 
    [
      4498, 
      "business"
    ], 
    [
      3160, 
      "profits"
    ], 
    [
      5430, 
      "injury"
    ], 
    [
      4772, 
      "to"
    ], 
    [
      3003, 
      "person"
    ], 
    [
      4664, 
      "or"
    ], 
    [
      4881, 
      "property"
    ], 
    [
      4498, 
      "business"
    ], 
    [
      2332, 
      "interruption"
    ], 
    [
      2550, 
      "loss"
    ], 
    [
      4774, 
      "of"
    ], 
    [
      4498, 
      "business"
    ], 
    [
      4664, 
      "or"
    ], 
    [
      5359, 
      "personal"
    ], 
    [
      5116, 
      "information"
    ], 
    [
      5121, 
      "some"
    ], 
    [
      2387, 
      "jurisdictions"
    ], 
    [
      4823, 
      "do"
    ], 
    [
      4778, 
      "not"
    ], 
    [
      5169, 
      "allow"
    ], 
    [
      2511, 
      "limitation"
    ], 
    [
      4774, 
      "of"
    ], 
    [
      2126, 
      "incidental"
    ], 
    [
      4664, 
      "or"
    ], 
    [
      829, 
      "consequential"
    ], 
    [
      1053, 
      "damages"
    ], 
    [
      4824, 
      "so"
    ], 
    [
      4775, 
      "this"
    ], 
    [
      3567, 
      "restriction"
    ], 
    [
      4798, 
      "may"
    ], 
    [
      4778, 
      "not"
    ], 
    [
      4908, 
      "apply"
    ], 
    [
      4772, 
      "to"
    ], 
    [
      4768, 
      "you"
    ]
  ], 
  [], 
  [
    [
      5116, 
      "information"
    ], 
    [
      4836, 
      "provided"
    ], 
    [
      4789, 
      "through"
    ], 
    [
      4769, 
      "the"
    ], 
    [
      8649, 
      "yahoo"
    ], 
    [
      4835, 
      "software"
    ], 
    [
      4784, 
      "including"
    ], 
    [
      5558, 
      "stock"
    ], 
    [
      11173, 
      "quotes"
    ], 
    [
      249, 
      "analysis"
    ], 
    [
      6116, 
      "market"
    ], 
    [
      5116, 
      "information"
    ], 
    [
      7818, 
      "news"
    ], 
    [
      4782, 
      "and"
    ], 
    [
      5881, 
      "financial"
    ], 
    [
      4864, 
      "data"
    ], 
    [
      4798, 
      "may"
    ], 
    [
      4808, 
      "be"
    ], 
    [
      11278, 
      "delayed"
    ], 
    [
      2115, 
      "inaccurate"
    ], 
    [
      4664, 
      "or"
    ], 
    [
      4954, 
      "contain"
    ], 
    [
      5783, 
      "errors"
    ], 
    [
      4664, 
      "or"
    ], 
    [
      2848, 
      "omissions"
    ], 
    [
      4782, 
      "and"
    ], 
    [
      4769, 
      "the"
    ], 
    [
      8649, 
      "yahoo"
    ], 
    [
      5449, 
      "entities"
    ], 
    [
      4782, 
      "and"
    ], 
    [
      8649, 
      "yahoo"
    ], 
    [
      2504, 
      "licensors"
    ], 
    [
      4877, 
      "will"
    ], 
    [
      4914, 
      "have"
    ], 
    [
      4634, 
      "no"
    ], 
    [
      2479, 
      "liability"
    ], 
    [
      4777, 
      "with"
    ], 
    [
      4924, 
      "respect"
    ], 
    [
      3993, 
      "thereto"
    ], 
    [
      8649, 
      "yahoo"
    ], 
    [
      4798, 
      "may"
    ], 
    [
      5563, 
      "change"
    ], 
    [
      4664, 
      "or"
    ], 
    [
      1319, 
      "discontinue"
    ], 
    [
      4853, 
      "any"
    ], 
    [
      8984, 
      "aspect"
    ], 
    [
      4664, 
      "or"
    ], 
    [
      5987, 
      "feature"
    ], 
    [
      4774, 
      "of"
    ], 
    [
      4769, 
      "the"
    ], 
    [
      8649, 
      "yahoo"
    ], 
    [
      4835, 
      "software"
    ], 
    [
      4664, 
      "or"
    ], 
    [
      4769, 
      "the"
    ], 
    [
      4800, 
      "use"
    ], 
    [
      4774, 
      "of"
    ], 
    [
      4812, 
      "all"
    ], 
    [
      4664, 
      "or"
    ], 
    [
      4853, 
      "any"
    ], 
    [
      5380, 
      "features"
    ], 
    [
      4664, 
      "or"
    ], 
    [
      5435, 
      "technology"
    ], 
    [
      4760, 
      "in"
    ], 
    [
      4769, 
      "the"
    ], 
    [
      8649, 
      "yahoo"
    ], 
    [
      4835, 
      "software"
    ], 
    [
      4485, 
      "at"
    ], 
    [
      4853, 
      "any"
    ], 
    [
      4921, 
      "time"
    ], 
    [
      4805, 
      "without"
    ], 
    [
      4850, 
      "prior"
    ], 
    [
      4843, 
      "notice"
    ], 
    [
      4772, 
      "to"
    ], 
    [
      4768, 
      "you"
    ], 
    [
      4784, 
      "including"
    ], 
    [
      4821, 
      "but"
    ], 
    [
      4778, 
      "not"
    ], 
    [
      4855, 
      "limited"
    ], 
    [
      4772, 
      "to"
    ], 
    [
      5394, 
      "content"
    ], 
    [
      6396, 
      "hours"
    ], 
    [
      4774, 
      "of"
    ], 
    [
      434, 
      "availability"
    ]
  ], 
  [], 
  [
    [
      2154, 
      "indemnification"
    ]
  ], 
  [], 
  [
    [
      4768, 
      "you"
    ], 
    [
      198, 
      "agree"
    ], 
    [
      4772, 
      "to"
    ], 
    [
      2158, 
      "indemnify"
    ], 
    [
      4782, 
      "and"
    ], 
    [
      2016, 
      "hold"
    ], 
    [
      4769, 
      "the"
    ], 
    [
      8649, 
      "yahoo"
    ], 
    [
      5449, 
      "entities"
    ], 
    [
      1985, 
      "harmless"
    ], 
    [
      4804, 
      "from"
    ], 
    [
      4853, 
      "any"
    ], 
    [
      631, 
      "claim"
    ], 
    [
      4664, 
      "or"
    ], 
    [
      1179, 
      "demand"
    ], 
    [
      4784, 
      "including"
    ], 
    [
      3302, 
      "reasonable"
    ], 
    [
      396, 
      "attorneys"
    ], 
    [
      1755, 
      "fees"
    ], 
    [
      4920, 
      "made"
    ], 
    [
      4499, 
      "by"
    ], 
    [
      4853, 
      "any"
    ], 
    [
      4935, 
      "third"
    ], 
    [
      4936, 
      "party"
    ], 
    [
      4760, 
      "in"
    ], 
    [
      819, 
      "connection"
    ], 
    [
      4777, 
      "with"
    ], 
    [
      4664, 
      "or"
    ], 
    [
      333, 
      "arising"
    ], 
    [
      4872, 
      "out"
    ], 
    [
      4774, 
      "of"
    ], 
    [
      4819, 
      "your"
    ], 
    [
      4800, 
      "use"
    ], 
    [
      4774, 
      "of"
    ], 
    [
      4769, 
      "the"
    ], 
    [
      8649, 
      "yahoo"
    ], 
    [
      4835, 
      "software"
    ], 
    [
      4819, 
      "your"
    ], 
    [
      4334, 
      "violation"
    ], 
    [
      4774, 
      "of"
    ], 
    [
      4853, 
      "any"
    ], 
    [
      4913, 
      "terms"
    ], 
    [
      4664, 
      "or"
    ], 
    [
      4839, 
      "conditions"
    ], 
    [
      4774, 
      "of"
    ], 
    [
      4775, 
      "this"
    ], 
    [
      4835, 
      "software"
    ], 
    [
      2493, 
      "license"
    ], 
    [
      4819, 
      "your"
    ], 
    [
      4334, 
      "violation"
    ], 
    [
      4774, 
      "of"
    ], 
    [
      304, 
      "applicable"
    ], 
    [
      2417, 
      "laws"
    ], 
    [
      4664, 
      "or"
    ], 
    [
      4819, 
      "your"
    ], 
    [
      4334, 
      "violation"
    ], 
    [
      4774, 
      "of"
    ], 
    [
      4853, 
      "any"
    ], 
    [
      4882, 
      "rights"
    ], 
    [
      4774, 
      "of"
    ], 
    [
      5387, 
      "another"
    ], 
    [
      3003, 
      "person"
    ], 
    [
      4664, 
      "or"
    ], 
    [
      4918, 
      "entity"
    ]
  ], 
  [], 
  [
    [
      1906, 
      "government"
    ], 
    [
      4984, 
      "end"
    ], 
    [
      4985, 
      "users"
    ]
  ], 
  [], 
  [
    [
      4817, 
      "if"
    ], 
    [
      4769, 
      "the"
    ], 
    [
      8649, 
      "yahoo"
    ], 
    [
      4835, 
      "software"
    ], 
    [
      4782, 
      "and"
    ], 
    [
      3421, 
      "related"
    ], 
    [
      4845, 
      "documentation"
    ], 
    [
      4822, 
      "are"
    ], 
    [
      5994, 
      "supplied"
    ], 
    [
      4772, 
      "to"
    ], 
    [
      4664, 
      "or"
    ], 
    [
      3261, 
      "purchased"
    ], 
    [
      4499, 
      "by"
    ], 
    [
      4664, 
      "or"
    ], 
    [
      4866, 
      "on"
    ], 
    [
      5349, 
      "behalf"
    ], 
    [
      4774, 
      "of"
    ], 
    [
      4769, 
      "the"
    ], 
    [
      5236, 
      "united"
    ], 
    [
      5237, 
      "states"
    ], 
    [
      1906, 
      "government"
    ], 
    [
      5097, 
      "then"
    ], 
    [
      4769, 
      "the"
    ], 
    [
      8649, 
      "yahoo"
    ], 
    [
      4835, 
      "software"
    ], 
    [
      4852, 
      "is"
    ], 
    [
      1132, 
      "deemed"
    ], 
    [
      4772, 
      "to"
    ], 
    [
      4808, 
      "be"
    ], 
    [
      679, 
      "commercial"
    ], 
    [
      4835, 
      "software"
    ], 
    [
      4762, 
      "as"
    ], 
    [
      4837, 
      "that"
    ], 
    [
      5459, 
      "term"
    ], 
    [
      4852, 
      "is"
    ], 
    [
      4815, 
      "used"
    ], 
    [
      4760, 
      "in"
    ], 
    [
      4769, 
      "the"
    ], 
    [
      5675, 
      "federal"
    ], 
    [
      76, 
      "acquisition"
    ], 
    [
      3401, 
      "regulation"
    ], 
    [
      5418, 
      "system"
    ], 
    [
      4882, 
      "rights"
    ], 
    [
      4774, 
      "of"
    ], 
    [
      4769, 
      "the"
    ], 
    [
      5236, 
      "united"
    ], 
    [
      5237, 
      "states"
    ], 
    [
      4859, 
      "shall"
    ], 
    [
      4778, 
      "not"
    ], 
    [
      5431, 
      "exceed"
    ], 
    [
      4769, 
      "the"
    ], 
    [
      5801, 
      "minimum"
    ], 
    [
      4882, 
      "rights"
    ], 
    [
      4948, 
      "set"
    ], 
    [
      4949, 
      "forth"
    ], 
    [
      4760, 
      "in"
    ], 
    [
      5888, 
      "far"
    ], 
    [
      6555, 
      "52"
    ], 
    [
      5468, 
      "227"
    ], 
    [
      5562, 
      "19"
    ], 
    [
      4813, 
      "for"
    ], 
    [
      3565, 
      "restricted"
    ], 
    [
      5135, 
      "computer"
    ], 
    [
      4835, 
      "software"
    ], 
    [
      4812, 
      "all"
    ], 
    [
      4814, 
      "other"
    ], 
    [
      4913, 
      "terms"
    ], 
    [
      4782, 
      "and"
    ], 
    [
      4839, 
      "conditions"
    ], 
    [
      4774, 
      "of"
    ], 
    [
      4775, 
      "this"
    ], 
    [
      4835, 
      "software"
    ], 
    [
      2493, 
      "license"
    ], 
    [
      4908, 
      "apply"
    ]
  ], 
  [], 
  [
    [
      924, 
      "controlling"
    ], 
    [
      2414, 
      "law"
    ]
  ], 
  [], 
  [
    [
      4775, 
      "this"
    ], 
    [
      4835, 
      "software"
    ], 
    [
      2493, 
      "license"
    ], 
    [
      4782, 
      "and"
    ], 
    [
      4769, 
      "the"
    ], 
    [
      6409, 
      "relationship"
    ], 
    [
      5625, 
      "between"
    ], 
    [
      4768, 
      "you"
    ], 
    [
      4782, 
      "and"
    ], 
    [
      8649, 
      "yahoo"
    ], 
    [
      4852, 
      "is"
    ], 
    [
      1903, 
      "governed"
    ], 
    [
      4499, 
      "by"
    ], 
    [
      4769, 
      "the"
    ], 
    [
      2417, 
      "laws"
    ], 
    [
      4774, 
      "of"
    ], 
    [
      4769, 
      "the"
    ], 
    [
      5238, 
      "state"
    ], 
    [
      4774, 
      "of"
    ], 
    [
      5239, 
      "california"
    ], 
    [
      4805, 
      "without"
    ], 
    [
      3388, 
      "regard"
    ], 
    [
      4772, 
      "to"
    ], 
    [
      4933, 
      "its"
    ], 
    [
      801, 
      "conflict"
    ], 
    [
      4774, 
      "of"
    ], 
    [
      2414, 
      "law"
    ], 
    [
      3236, 
      "provisions"
    ], 
    [
      4768, 
      "you"
    ], 
    [
      4782, 
      "and"
    ], 
    [
      8649, 
      "yahoo"
    ], 
    [
      198, 
      "agree"
    ], 
    [
      4772, 
      "to"
    ], 
    [
      6332, 
      "submit"
    ], 
    [
      4772, 
      "to"
    ], 
    [
      4769, 
      "the"
    ], 
    [
      5359, 
      "personal"
    ], 
    [
      4782, 
      "and"
    ], 
    [
      1634, 
      "exclusive"
    ], 
    [
      2386, 
      "jurisdiction"
    ], 
    [
      4774, 
      "of"
    ], 
    [
      4769, 
      "the"
    ], 
    [
      996, 
      "courts"
    ], 
    [
      5062, 
      "located"
    ], 
    [
      4409, 
      "within"
    ], 
    [
      4769, 
      "the"
    ], 
    [
      992, 
      "county"
    ], 
    [
      4774, 
      "of"
    ], 
    [
      6036, 
      "santa"
    ], 
    [
      6037, 
      "clara"
    ], 
    [
      5239, 
      "california"
    ], 
    [
      4769, 
      "the"
    ], 
    [
      5236, 
      "united"
    ], 
    [
      5522, 
      "nations"
    ], 
    [
      931, 
      "convention"
    ], 
    [
      4866, 
      "on"
    ], 
    [
      4769, 
      "the"
    ], 
    [
      5069, 
      "international"
    ], 
    [
      3638, 
      "sale"
    ], 
    [
      4774, 
      "of"
    ], 
    [
      1897, 
      "goods"
    ], 
    [
      4953, 
      "does"
    ], 
    [
      4778, 
      "not"
    ], 
    [
      4908, 
      "apply"
    ], 
    [
      4772, 
      "to"
    ], 
    [
      4775, 
      "this"
    ], 
    [
      4835, 
      "software"
    ], 
    [
      2493, 
      "license"
    ]
  ], 
  [], 
  [
    [
      4634, 
      "no"
    ], 
    [
      1867, 
      "general"
    ], 
    [
      4350, 
      "waiver"
    ], 
    [
      3696, 
      "severability"
    ]
  ], 
  [], 
  [
    [
      4769, 
      "the"
    ], 
    [
      1738, 
      "failure"
    ], 
    [
      4774, 
      "of"
    ], 
    [
      8649, 
      "yahoo"
    ], 
    [
      4772, 
      "to"
    ], 
    [
      1657, 
      "exercise"
    ], 
    [
      4664, 
      "or"
    ], 
    [
      1527, 
      "enforce"
    ], 
    [
      4853, 
      "any"
    ], 
    [
      4771, 
      "right"
    ], 
    [
      4664, 
      "or"
    ], 
    [
      3232, 
      "provision"
    ], 
    [
      4774, 
      "of"
    ], 
    [
      4775, 
      "this"
    ], 
    [
      4835, 
      "software"
    ], 
    [
      2493, 
      "license"
    ], 
    [
      4859, 
      "shall"
    ], 
    [
      4778, 
      "not"
    ], 
    [
      852, 
      "constitute"
    ], 
    [
      4350, 
      "waiver"
    ], 
    [
      4774, 
      "of"
    ], 
    [
      4875, 
      "such"
    ], 
    [
      4771, 
      "right"
    ], 
    [
      4664, 
      "or"
    ], 
    [
      3232, 
      "provision"
    ], 
    [
      4817, 
      "if"
    ], 
    [
      4853, 
      "any"
    ], 
    [
      3232, 
      "provision"
    ], 
    [
      4774, 
      "of"
    ], 
    [
      4775, 
      "this"
    ], 
    [
      4835, 
      "software"
    ], 
    [
      2493, 
      "license"
    ], 
    [
      4852, 
      "is"
    ], 
    [
      4796, 
      "found"
    ], 
    [
      4499, 
      "by"
    ], 
    [
      995, 
      "court"
    ], 
    [
      4774, 
      "of"
    ], 
    [
      5234, 
      "competent"
    ], 
    [
      2386, 
      "jurisdiction"
    ], 
    [
      4772, 
      "to"
    ], 
    [
      4808, 
      "be"
    ], 
    [
      5495, 
      "invalid"
    ], 
    [
      4769, 
      "the"
    ], 
    [
      2939, 
      "parties"
    ], 
    [
      2731, 
      "nevertheless"
    ], 
    [
      198, 
      "agree"
    ], 
    [
      4837, 
      "that"
    ], 
    [
      4769, 
      "the"
    ], 
    [
      995, 
      "court"
    ], 
    [
      5157, 
      "should"
    ], 
    [
      1516, 
      "endeavor"
    ], 
    [
      4772, 
      "to"
    ], 
    [
      4879, 
      "give"
    ], 
    [
      1450, 
      "effect"
    ], 
    [
      4772, 
      "to"
    ], 
    [
      4769, 
      "the"
    ], 
    [
      2939, 
      "parties"
    ], 
    [
      2293, 
      "intentions"
    ], 
    [
      4762, 
      "as"
    ], 
    [
      3373, 
      "reflected"
    ], 
    [
      4760, 
      "in"
    ], 
    [
      4769, 
      "the"
    ], 
    [
      3232, 
      "provision"
    ], 
    [
      4782, 
      "and"
    ], 
    [
      4769, 
      "the"
    ], 
    [
      4814, 
      "other"
    ], 
    [
      3236, 
      "provisions"
    ], 
    [
      4774, 
      "of"
    ], 
    [
      4775, 
      "this"
    ], 
    [
      4835, 
      "software"
    ], 
    [
      2493, 
      "license"
    ], 
    [
      3452, 
      "remain"
    ], 
    [
      4760, 
      "in"
    ], 
    [
      5073, 
      "full"
    ], 
    [
      5071, 
      "force"
    ], 
    [
      4782, 
      "and"
    ], 
    [
      1450, 
      "effect"
    ]
  ], 
  [], 
  [
    [
      5578, 
      "complete"
    ], 
    [
      202, 
      "agreement"
    ]
  ], 
  [], 
  [
    [
      4775, 
      "this"
    ], 
    [
      4835, 
      "software"
    ], 
    [
      2493, 
      "license"
    ], 
    [
      4782, 
      "and"
    ], 
    [
      4769, 
      "the"
    ], 
    [
      5915, 
      "tos"
    ], 
    [
      852, 
      "constitute"
    ], 
    [
      4769, 
      "the"
    ], 
    [
      5106, 
      "entire"
    ], 
    [
      4153, 
      "understanding"
    ], 
    [
      5625, 
      "between"
    ], 
    [
      4769, 
      "the"
    ], 
    [
      2939, 
      "parties"
    ], 
    [
      3549, 
      "respecting"
    ], 
    [
      4800, 
      "use"
    ], 
    [
      4774, 
      "of"
    ], 
    [
      4769, 
      "the"
    ], 
    [
      8649, 
      "yahoo"
    ], 
    [
      4835, 
      "software"
    ], 
    [
      3899, 
      "superseding"
    ], 
    [
      4812, 
      "all"
    ], 
    [
      4850, 
      "prior"
    ], 
    [
      203, 
      "agreements"
    ], 
    [
      5625, 
      "between"
    ], 
    [
      4768, 
      "you"
    ], 
    [
      4782, 
      "and"
    ], 
    [
      8649, 
      "yahoo"
    ], 
    [
      4760, 
      "in"
    ], 
    [
      4769, 
      "the"
    ], 
    [
      4858, 
      "event"
    ], 
    [
      4774, 
      "of"
    ], 
    [
      4853, 
      "any"
    ], 
    [
      801, 
      "conflict"
    ], 
    [
      5625, 
      "between"
    ], 
    [
      4769, 
      "the"
    ], 
    [
      4913, 
      "terms"
    ], 
    [
      4782, 
      "and"
    ], 
    [
      4839, 
      "conditions"
    ], 
    [
      4774, 
      "of"
    ], 
    [
      4775, 
      "this"
    ], 
    [
      4835, 
      "software"
    ], 
    [
      2493, 
      "license"
    ], 
    [
      4782, 
      "and"
    ], 
    [
      4790, 
      "those"
    ], 
    [
      4760, 
      "in"
    ], 
    [
      4769, 
      "the"
    ], 
    [
      5915, 
      "tos"
    ], 
    [
      4769, 
      "the"
    ], 
    [
      4913, 
      "terms"
    ], 
    [
      4782, 
      "and"
    ], 
    [
      4839, 
      "conditions"
    ], 
    [
      4774, 
      "of"
    ], 
    [
      4775, 
      "this"
    ], 
    [
      4835, 
      "software"
    ], 
    [
      2493, 
      "license"
    ], 
    [
      4877, 
      "will"
    ], 
    [
      5002, 
      "control"
    ], 
    [
      4816, 
      "except"
    ], 
    [
      4772, 
      "to"
    ], 
    [
      4769, 
      "the"
    ], 
    [
      1719, 
      "extent"
    ], 
    [
      4837, 
      "that"
    ], 
    [
      4769, 
      "the"
    ], 
    [
      5915, 
      "tos"
    ], 
    [
      5993, 
      "impose"
    ], 
    [
      4770, 
      "additional"
    ], 
    [
      3568, 
      "restrictions"
    ], 
    [
      4782, 
      "and"
    ], 
    [
      2478, 
      "liabilities"
    ], 
    [
      4866, 
      "on"
    ], 
    [
      4819, 
      "your"
    ], 
    [
      5012, 
      "actions"
    ], 
    [
      4760, 
      "in"
    ], 
    [
      4769, 
      "the"
    ], 
    [
      4858, 
      "event"
    ], 
    [
      4774, 
      "of"
    ], 
    [
      801, 
      "conflict"
    ], 
    [
      5625, 
      "between"
    ], 
    [
      4769, 
      "the"
    ], 
    [
      4913, 
      "terms"
    ], 
    [
      4774, 
      "of"
    ], 
    [
      4775, 
      "this"
    ], 
    [
      4835, 
      "software"
    ], 
    [
      2493, 
      "license"
    ], 
    [
      4782, 
      "and"
    ], 
    [
      4769, 
      "the"
    ], 
    [
      5915, 
      "tos"
    ], 
    [
      4775, 
      "this"
    ], 
    [
      4835, 
      "software"
    ], 
    [
      2493, 
      "license"
    ], 
    [
      4877, 
      "will"
    ], 
    [
      5002, 
      "control"
    ], 
    [
      4772, 
      "to"
    ], 
    [
      4769, 
      "the"
    ], 
    [
      1719, 
      "extent"
    ], 
    [
      4774, 
      "of"
    ], 
    [
      4875, 
      "such"
    ], 
    [
      801, 
      "conflict"
    ]
  ], 
  [], 
  [
    [
      3925, 
      "surviving"
    ], 
    [
      3236, 
      "provisions"
    ]
  ], 
  [], 
  [
    [
      3666, 
      "sections"
    ], 
    [
      4443, 
      "1"
    ], 
    [
      4487, 
      "b"
    ], 
    [
      4446, 
      "2"
    ], 
    [
      4782, 
      "and"
    ], 
    [
      4461, 
      "4"
    ], 
    [
      4789, 
      "through"
    ], 
    [
      5465, 
      "12"
    ], 
    [
      4877, 
      "will"
    ], 
    [
      3923, 
      "survive"
    ], 
    [
      4853, 
      "any"
    ], 
    [
      3977, 
      "termination"
    ], 
    [
      4774, 
      "of"
    ], 
    [
      4775, 
      "this"
    ], 
    [
      202, 
      "agreement"
    ]
  ], 
  [], 
  [
    [
      4820, 
      "version"
    ], 
    [
      4909, 
      "date"
    ], 
    [
      5131, 
      "february"
    ], 
    [
      4461, 
      "4"
    ], 
    [
      5259, 
      "2009"
    ]
=======
    4812, 
    2493
>>>>>>> 475d93b1
  ]
]<|MERGE_RESOLUTION|>--- conflicted
+++ resolved
@@ -1,6 +1,5 @@
 [
   [
-<<<<<<< HEAD
     [
       4835, 
       "software"
@@ -9,9313 +8,5 @@
       2493, 
       "license"
     ]
-  ], 
-  [], 
-  [
-    [
-      8064, 
-      "welcome"
-    ], 
-    [
-      4772, 
-      "to"
-    ], 
-    [
-      8649, 
-      "yahoo"
-    ], 
-    [
-      4835, 
-      "software"
-    ], 
-    [
-      4769, 
-      "the"
-    ], 
-    [
-      8649, 
-      "yahoo"
-    ], 
-    [
-      4835, 
-      "software"
-    ], 
-    [
-      4499, 
-      "by"
-    ], 
-    [
-      5343, 
-      "clicking"
-    ], 
-    [
-      4769, 
-      "the"
-    ], 
-    [
-      4922, 
-      "i"
-    ], 
-    [
-      198, 
-      "agree"
-    ], 
-    [
-      5604, 
-      "button"
-    ], 
-    [
-      4904, 
-      "below"
-    ], 
-    [
-      4768, 
-      "you"
-    ], 
-    [
-      198, 
-      "agree"
-    ], 
-    [
-      4772, 
-      "to"
-    ], 
-    [
-      5161, 
-      "these"
-    ], 
-    [
-      4835, 
-      "software"
-    ], 
-    [
-      2493, 
-      "license"
-    ], 
-    [
-      4913, 
-      "terms"
-    ], 
-    [
-      4769, 
-      "the"
-    ], 
-    [
-      4835, 
-      "software"
-    ], 
-    [
-      2493, 
-      "license"
-    ], 
-    [
-      4837, 
-      "that"
-    ], 
-    [
-      5607, 
-      "supplement"
-    ], 
-    [
-      4769, 
-      "the"
-    ], 
-    [
-      8649, 
-      "yahoo"
-    ], 
-    [
-      4913, 
-      "terms"
-    ], 
-    [
-      4774, 
-      "of"
-    ], 
-    [
-      5213, 
-      "service"
-    ], 
-    [
-      5915, 
-      "tos"
-    ], 
-    [
-      4904, 
-      "below"
-    ], 
-    [
-      5220, 
-      "also"
-    ], 
-    [
-      5062, 
-      "located"
-    ], 
-    [
-      4485, 
-      "at"
-    ], 
-    [
-      5028, 
-      "http"
-    ], 
-    [
-      4577, 
-      "info"
-    ], 
-    [
-      8649, 
-      "yahoo"
-    ], 
-    [
-      5046, 
-      "com"
-    ], 
-    [
-      2429, 
-      "legal"
-    ], 
-    [
-      5278, 
-      "us"
-    ], 
-    [
-      8649, 
-      "yahoo"
-    ], 
-    [
-      20042, 
-      "utos"
-    ], 
-    [
-      20042, 
-      "utos"
-    ], 
-    [
-      7194, 
-      "173"
-    ], 
-    [
-      4832, 
-      "html"
-    ], 
-    [
-      4817, 
-      "if"
-    ], 
-    [
-      4768, 
-      "you"
-    ], 
-    [
-      1289, 
-      "disagree"
-    ], 
-    [
-      4777, 
-      "with"
-    ], 
-    [
-      4853, 
-      "any"
-    ], 
-    [
-      4774, 
-      "of"
-    ], 
-    [
-      4769, 
-      "the"
-    ], 
-    [
-      4913, 
-      "terms"
-    ], 
-    [
-      4904, 
-      "below"
-    ], 
-    [
-      8649, 
-      "yahoo"
-    ], 
-    [
-      4953, 
-      "does"
-    ], 
-    [
-      4778, 
-      "not"
-    ], 
-    [
-      1951, 
-      "grant"
-    ], 
-    [
-      4768, 
-      "you"
-    ], 
-    [
-      2493, 
-      "license"
-    ], 
-    [
-      4772, 
-      "to"
-    ], 
-    [
-      4800, 
-      "use"
-    ], 
-    [
-      4769, 
-      "the"
-    ], 
-    [
-      8649, 
-      "yahoo"
-    ], 
-    [
-      4835, 
-      "software"
-    ], 
-    [
-      5605, 
-      "click"
-    ], 
-    [
-      4769, 
-      "the"
-    ], 
-    [
-      4922, 
-      "i"
-    ], 
-    [
-      1289, 
-      "disagree"
-    ], 
-    [
-      4664, 
-      "or"
-    ], 
-    [
-      5862, 
-      "cancel"
-    ]
-  ], 
-  [
-    [
-      5604, 
-      "button"
-    ], 
-    [
-      4772, 
-      "to"
-    ], 
-    [
-      13145, 
-      "exit"
-    ], 
-    [
-      4769, 
-      "the"
-    ], 
-    [
-      5984, 
-      "installer"
-    ]
-  ], 
-  [], 
-  [
-    [
-      5116, 
-      "information"
-    ], 
-    [
-      666, 
-      "collected"
-    ], 
-    [
-      4789, 
-      "through"
-    ], 
-    [
-      8649, 
-      "yahoo"
-    ], 
-    [
-      4835, 
-      "software"
-    ], 
-    [
-      4499, 
-      "by"
-    ], 
-    [
-      8649, 
-      "yahoo"
-    ], 
-    [
-      4852, 
-      "is"
-    ], 
-    [
-      4786, 
-      "subject"
-    ], 
-    [
-      4772, 
-      "to"
-    ], 
-    [
-      4769, 
-      "the"
-    ], 
-    [
-      5073, 
-      "full"
-    ], 
-    [
-      8649, 
-      "yahoo"
-    ], 
-    [
-      3132, 
-      "privacy"
-    ], 
-    [
-      5308, 
-      "policy"
-    ], 
-    [
-      5028, 
-      "http"
-    ], 
-    [
-      4577, 
-      "info"
-    ], 
-    [
-      8649, 
-      "yahoo"
-    ], 
-    [
-      5046, 
-      "com"
-    ], 
-    [
-      3132, 
-      "privacy"
-    ], 
-    [
-      5278, 
-      "us"
-    ], 
-    [
-      8649, 
-      "yahoo"
-    ], 
-    [
-      4772, 
-      "to"
-    ], 
-    [
-      5109, 
-      "find"
-    ], 
-    [
-      4872, 
-      "out"
-    ], 
-    [
-      5172, 
-      "more"
-    ], 
-    [
-      5084, 
-      "about"
-    ], 
-    [
-      6446, 
-      "setting"
-    ], 
-    [
-      4819, 
-      "your"
-    ], 
-    [
-      3081, 
-      "preferences"
-    ], 
-    [
-      4782, 
-      "and"
-    ], 
-    [
-      4769, 
-      "the"
-    ], 
-    [
-      5116, 
-      "information"
-    ], 
-    [
-      666, 
-      "collected"
-    ], 
-    [
-      4499, 
-      "by"
-    ], 
-    [
-      4769, 
-      "the"
-    ], 
-    [
-      8649, 
-      "yahoo"
-    ], 
-    [
-      4835, 
-      "software"
-    ], 
-    [
-      4782, 
-      "and"
-    ], 
-    [
-      4815, 
-      "used"
-    ], 
-    [
-      4499, 
-      "by"
-    ], 
-    [
-      8649, 
-      "yahoo"
-    ], 
-    [
-      6074, 
-      "go"
-    ], 
-    [
-      4772, 
-      "to"
-    ], 
-    [
-      5028, 
-      "http"
-    ], 
-    [
-      4577, 
-      "info"
-    ], 
-    [
-      8649, 
-      "yahoo"
-    ], 
-    [
-      5046, 
-      "com"
-    ], 
-    [
-      3132, 
-      "privacy"
-    ], 
-    [
-      5278, 
-      "us"
-    ], 
-    [
-      8649, 
-      "yahoo"
-    ], 
-    [
-      20050, 
-      "toolbar"
-    ], 
-    [
-      5030, 
-      "details"
-    ], 
-    [
-      4832, 
-      "html"
-    ]
-  ], 
-  [], 
-  [
-    [
-      8649, 
-      "yahoo"
-    ], 
-    [
-      3534, 
-      "reserves"
-    ], 
-    [
-      4769, 
-      "the"
-    ], 
-    [
-      4771, 
-      "right"
-    ], 
-    [
-      4772, 
-      "to"
-    ], 
-    [
-      6004, 
-      "update"
-    ], 
-    [
-      4782, 
-      "and"
-    ], 
-    [
-      5563, 
-      "change"
-    ], 
-    [
-      4804, 
-      "from"
-    ], 
-    [
-      4921, 
-      "time"
-    ], 
-    [
-      4772, 
-      "to"
-    ], 
-    [
-      4921, 
-      "time"
-    ], 
-    [
-      4775, 
-      "this"
-    ], 
-    [
-      4835, 
-      "software"
-    ], 
-    [
-      2493, 
-      "license"
-    ], 
-    [
-      4782, 
-      "and"
-    ], 
-    [
-      4812, 
-      "all"
-    ], 
-    [
-      5147, 
-      "documents"
-    ], 
-    [
-      2140, 
-      "incorporated"
-    ], 
-    [
-      4499, 
-      "by"
-    ], 
-    [
-      5184, 
-      "reference"
-    ], 
-    [
-      4768, 
-      "you"
-    ], 
-    [
-      5267, 
-      "can"
-    ], 
-    [
-      5922, 
-      "always"
-    ], 
-    [
-      5109, 
-      "find"
-    ], 
-    [
-      4769, 
-      "the"
-    ], 
-    [
-      5037, 
-      "most"
-    ], 
-    [
-      11240, 
-      "recent"
-    ], 
-    [
-      4820, 
-      "version"
-    ], 
-    [
-      4774, 
-      "of"
-    ], 
-    [
-      4775, 
-      "this"
-    ], 
-    [
-      4835, 
-      "software"
-    ], 
-    [
-      2493, 
-      "license"
-    ], 
-    [
-      4485, 
-      "at"
-    ], 
-    [
-      5028, 
-      "http"
-    ], 
-    [
-      4577, 
-      "info"
-    ], 
-    [
-      8649, 
-      "yahoo"
-    ], 
-    [
-      5046, 
-      "com"
-    ], 
-    [
-      2429, 
-      "legal"
-    ], 
-    [
-      5278, 
-      "us"
-    ], 
-    [
-      8649, 
-      "yahoo"
-    ], 
-    [
-      20050, 
-      "toolbar"
-    ], 
-    [
-      null, 
-      null
-    ], 
-    [
-      null, 
-      null
-    ], 
-    [
-      null, 
-      null
-    ], 
-    [
-      4832, 
-      "html"
-    ], 
-    [
-      8649, 
-      "yahoo"
-    ], 
-    [
-      4798, 
-      "may"
-    ], 
-    [
-      5563, 
-      "change"
-    ], 
-    [
-      4775, 
-      "this"
-    ], 
-    [
-      4835, 
-      "software"
-    ], 
-    [
-      2493, 
-      "license"
-    ], 
-    [
-      4499, 
-      "by"
-    ], 
-    [
-      3052, 
-      "posting"
-    ], 
-    [
-      5215, 
-      "new"
-    ], 
-    [
-      4820, 
-      "version"
-    ], 
-    [
-      4805, 
-      "without"
-    ], 
-    [
-      4843, 
-      "notice"
-    ], 
-    [
-      4772, 
-      "to"
-    ], 
-    [
-      4768, 
-      "you"
-    ], 
-    [
-      4800, 
-      "use"
-    ], 
-    [
-      4774, 
-      "of"
-    ], 
-    [
-      4769, 
-      "the"
-    ], 
-    [
-      8649, 
-      "yahoo"
-    ], 
-    [
-      4835, 
-      "software"
-    ], 
-    [
-      5669, 
-      "after"
-    ], 
-    [
-      4875, 
-      "such"
-    ], 
-    [
-      5563, 
-      "change"
-    ], 
-    [
-      853, 
-      "constitutes"
-    ], 
-    [
-      20, 
-      "acceptance"
-    ], 
-    [
-      4774, 
-      "of"
-    ], 
-    [
-      4875, 
-      "such"
-    ], 
-    [
-      4810, 
-      "changes"
-    ]
-  ], 
-  [], 
-  [
-    [
-      2494, 
-      "licensed"
-    ], 
-    [
-      4274, 
-      "uses"
-    ], 
-    [
-      4782, 
-      "and"
-    ], 
-    [
-      3568, 
-      "restrictions"
-    ]
-  ], 
-  [], 
-  [
-    [
-      4499, 
-      "by"
-    ], 
-    [
-      24, 
-      "accepting"
-    ], 
-    [
-      4769, 
-      "the"
-    ], 
-    [
-      4913, 
-      "terms"
-    ], 
-    [
-      4774, 
-      "of"
-    ], 
-    [
-      4775, 
-      "this"
-    ], 
-    [
-      202, 
-      "agreement"
-    ], 
-    [
-      4768, 
-      "you"
-    ], 
-    [
-      3495, 
-      "represent"
-    ], 
-    [
-      4772, 
-      "to"
-    ], 
-    [
-      8649, 
-      "yahoo"
-    ], 
-    [
-      4766, 
-      "inc"
-    ], 
-    [
-      4782, 
-      "and"
-    ], 
-    [
-      4933, 
-      "its"
-    ], 
-    [
-      148, 
-      "affiliates"
-    ], 
-    [
-      669, 
-      "collectively"
-    ], 
-    [
-      8649, 
-      "yahoo"
-    ], 
-    [
-      4837, 
-      "that"
-    ], 
-    [
-      4768, 
-      "you"
-    ], 
-    [
-      4822, 
-      "are"
-    ], 
-    [
-      4485, 
-      "at"
-    ], 
-    [
-      5699, 
-      "least"
-    ], 
-    [
-      5556, 
-      "18"
-    ], 
-    [
-      6402, 
-      "years"
-    ], 
-    [
-      6410, 
-      "old"
-    ], 
-    [
-      4769, 
-      "the"
-    ], 
-    [
-      8649, 
-      "yahoo"
-    ], 
-    [
-      4835, 
-      "software"
-    ], 
-    [
-      4994, 
-      "applications"
-    ], 
-    [
-      4845, 
-      "documentation"
-    ], 
-    [
-      4782, 
-      "and"
-    ], 
-    [
-      5425, 
-      "local"
-    ], 
-    [
-      5135, 
-      "computer"
-    ], 
-    [
-      4797, 
-      "files"
-    ], 
-    [
-      2252, 
-      "installed"
-    ], 
-    [
-      4664, 
-      "or"
-    ], 
-    [
-      4282, 
-      "utilized"
-    ], 
-    [
-      4499, 
-      "by"
-    ], 
-    [
-      4769, 
-      "the"
-    ], 
-    [
-      5984, 
-      "installer"
-    ], 
-    [
-      5119, 
-      "application"
-    ], 
-    [
-      669, 
-      "collectively"
-    ], 
-    [
-      4769, 
-      "the"
-    ], 
-    [
-      8649, 
-      "yahoo"
-    ], 
-    [
-      4835, 
-      "software"
-    ], 
-    [
-      4822, 
-      "are"
-    ], 
-    [
-      2914, 
-      "owned"
-    ], 
-    [
-      4499, 
-      "by"
-    ], 
-    [
-      8649, 
-      "yahoo"
-    ], 
-    [
-      4664, 
-      "or"
-    ], 
-    [
-      8649, 
-      "yahoo"
-    ], 
-    [
-      2504, 
-      "licensors"
-    ], 
-    [
-      4782, 
-      "and"
-    ], 
-    [
-      5394, 
-      "content"
-    ], 
-    [
-      4782, 
-      "and"
-    ], 
-    [
-      4864, 
-      "data"
-    ], 
-    [
-      3229, 
-      "providers"
-    ], 
-    [
-      8649, 
-      "yahoo"
-    ], 
-    [
-      2504, 
-      "licensors"
-    ]
-  ], 
-  [
-    [
-      4782, 
-      "and"
-    ], 
-    [
-      4822, 
-      "are"
-    ], 
-    [
-      2494, 
-      "licensed"
-    ], 
-    [
-      4772, 
-      "to"
-    ], 
-    [
-      4768, 
-      "you"
-    ], 
-    [
-      4866, 
-      "on"
-    ], 
-    [
-      4940, 
-      "worldwide"
-    ], 
-    [
-      4816, 
-      "except"
-    ], 
-    [
-      4762, 
-      "as"
-    ], 
-    [
-      4855, 
-      "limited"
-    ], 
-    [
-      4904, 
-      "below"
-    ], 
-    [
-      4781, 
-      "non"
-    ], 
-    [
-      1634, 
-      "exclusive"
-    ], 
-    [
-      4781, 
-      "non"
-    ], 
-    [
-      3816, 
-      "sublicenseable"
-    ], 
-    [
-      450, 
-      "basis"
-    ], 
-    [
-      4866, 
-      "on"
-    ], 
-    [
-      4769, 
-      "the"
-    ], 
-    [
-      4913, 
-      "terms"
-    ], 
-    [
-      4782, 
-      "and"
-    ], 
-    [
-      4839, 
-      "conditions"
-    ], 
-    [
-      4948, 
-      "set"
-    ], 
-    [
-      4949, 
-      "forth"
-    ], 
-    [
-      2000, 
-      "herein"
-    ], 
-    [
-      4775, 
-      "this"
-    ], 
-    [
-      4835, 
-      "software"
-    ], 
-    [
-      2493, 
-      "license"
-    ], 
-    [
-      1153, 
-      "defines"
-    ], 
-    [
-      2429, 
-      "legal"
-    ], 
-    [
-      4800, 
-      "use"
-    ], 
-    [
-      4774, 
-      "of"
-    ], 
-    [
-      4769, 
-      "the"
-    ], 
-    [
-      8649, 
-      "yahoo"
-    ], 
-    [
-      4835, 
-      "software"
-    ], 
-    [
-      4812, 
-      "all"
-    ], 
-    [
-      5006, 
-      "updates"
-    ], 
-    [
-      3607, 
-      "revisions"
-    ], 
-    [
-      null, 
-      null
-    ], 
-    [
-      4782, 
-      "and"
-    ], 
-    [
-      4853, 
-      "any"
-    ], 
-    [
-      5104, 
-      "copies"
-    ], 
-    [
-      4774, 
-      "of"
-    ], 
-    [
-      4769, 
-      "the"
-    ], 
-    [
-      8649, 
-      "yahoo"
-    ], 
-    [
-      4835, 
-      "software"
-    ], 
-    [
-      4920, 
-      "made"
-    ], 
-    [
-      4499, 
-      "by"
-    ], 
-    [
-      4664, 
-      "or"
-    ], 
-    [
-      4813, 
-      "for"
-    ], 
-    [
-      4768, 
-      "you"
-    ], 
-    [
-      4812, 
-      "all"
-    ], 
-    [
-      4882, 
-      "rights"
-    ], 
-    [
-      4778, 
-      "not"
-    ], 
-    [
-      1711, 
-      "expressly"
-    ], 
-    [
-      1952, 
-      "granted"
-    ], 
-    [
-      4772, 
-      "to"
-    ], 
-    [
-      4768, 
-      "you"
-    ], 
-    [
-      4822, 
-      "are"
-    ], 
-    [
-      5043, 
-      "reserved"
-    ], 
-    [
-      4499, 
-      "by"
-    ], 
-    [
-      8649, 
-      "yahoo"
-    ], 
-    [
-      4664, 
-      "or"
-    ], 
-    [
-      4986, 
-      "their"
-    ], 
-    [
-      3550, 
-      "respective"
-    ], 
-    [
-      2915, 
-      "owners"
-    ]
-  ], 
-  [], 
-  [
-    [
-      4768, 
-      "you"
-    ], 
-    [
-      4798, 
-      "may"
-    ], 
-    [
-      5352, 
-      "install"
-    ], 
-    [
-      4782, 
-      "and"
-    ], 
-    [
-      3008, 
-      "personally"
-    ], 
-    [
-      4800, 
-      "use"
-    ], 
-    [
-      4769, 
-      "the"
-    ], 
-    [
-      8649, 
-      "yahoo"
-    ], 
-    [
-      4835, 
-      "software"
-    ], 
-    [
-      4782, 
-      "and"
-    ], 
-    [
-      4853, 
-      "any"
-    ], 
-    [
-      5006, 
-      "updates"
-    ], 
-    [
-      4836, 
-      "provided"
-    ], 
-    [
-      4499, 
-      "by"
-    ], 
-    [
-      8649, 
-      "yahoo"
-    ], 
-    [
-      4760, 
-      "in"
-    ], 
-    [
-      4933, 
-      "its"
-    ], 
-    [
-      3744, 
-      "sole"
-    ], 
-    [
-      1331, 
-      "discretion"
-    ], 
-    [
-      4760, 
-      "in"
-    ], 
-    [
-      5261, 
-      "object"
-    ], 
-    [
-      4515, 
-      "code"
-    ], 
-    [
-      4844, 
-      "form"
-    ], 
-    [
-      4866, 
-      "on"
-    ], 
-    [
-      5359, 
-      "personal"
-    ], 
-    [
-      5135, 
-      "computer"
-    ], 
-    [
-      2914, 
-      "owned"
-    ], 
-    [
-      4664, 
-      "or"
-    ], 
-    [
-      922, 
-      "controlled"
-    ], 
-    [
-      4499, 
-      "by"
-    ], 
-    [
-      4768, 
-      "you"
-    ], 
-    [
-      4782, 
-      "and"
-    ], 
-    [
-      4798, 
-      "may"
-    ], 
-    [
-      4800, 
-      "use"
-    ], 
-    [
-      4769, 
-      "the"
-    ], 
-    [
-      8649, 
-      "yahoo"
-    ], 
-    [
-      4835, 
-      "software"
-    ], 
-    [
-      4813, 
-      "for"
-    ], 
-    [
-      4819, 
-      "your"
-    ], 
-    [
-      4979, 
-      "own"
-    ], 
-    [
-      2739, 
-      "noncommercial"
-    ], 
-    [
-      4800, 
-      "use"
-    ], 
-    [
-      4664, 
-      "or"
-    ], 
-    [
-      5561, 
-      "benefit"
-    ], 
-    [
-      4819, 
-      "your"
-    ], 
-    [
-      2493, 
-      "license"
-    ], 
-    [
-      4772, 
-      "to"
-    ], 
-    [
-      4769, 
-      "the"
-    ], 
-    [
-      8649, 
-      "yahoo"
-    ], 
-    [
-      4835, 
-      "software"
-    ], 
-    [
-      4779, 
-      "under"
-    ], 
-    [
-      4775, 
-      "this"
-    ], 
-    [
-      4835, 
-      "software"
-    ], 
-    [
-      2493, 
-      "license"
-    ], 
-    [
-      6640, 
-      "continues"
-    ], 
-    [
-      5786, 
-      "until"
-    ], 
-    [
-      5110, 
-      "it"
-    ], 
-    [
-      4852, 
-      "is"
-    ], 
-    [
-      3974, 
-      "terminated"
-    ], 
-    [
-      4499, 
-      "by"
-    ], 
-    [
-      4885, 
-      "either"
-    ], 
-    [
-      4936, 
-      "party"
-    ], 
-    [
-      4768, 
-      "you"
-    ], 
-    [
-      4798, 
-      "may"
-    ], 
-    [
-      3973, 
-      "terminate"
-    ], 
-    [
-      4769, 
-      "the"
-    ], 
-    [
-      4835, 
-      "software"
-    ], 
-    [
-      2493, 
-      "license"
-    ], 
-    [
-      4499, 
-      "by"
-    ], 
-    [
-      1322, 
-      "discontinuing"
-    ], 
-    [
-      4800, 
-      "use"
-    ], 
-    [
-      4774, 
-      "of"
-    ], 
-    [
-      4812, 
-      "all"
-    ], 
-    [
-      4664, 
-      "or"
-    ], 
-    [
-      4853, 
-      "any"
-    ], 
-    [
-      4774, 
-      "of"
-    ], 
-    [
-      4769, 
-      "the"
-    ], 
-    [
-      8649, 
-      "yahoo"
-    ], 
-    [
-      4835, 
-      "software"
-    ], 
-    [
-      4782, 
-      "and"
-    ], 
-    [
-      4499, 
-      "by"
-    ], 
-    [
-      1239, 
-      "destroying"
-    ], 
-    [
-      4812, 
-      "all"
-    ], 
-    [
-      4819, 
-      "your"
-    ], 
-    [
-      5104, 
-      "copies"
-    ], 
-    [
-      4774, 
-      "of"
-    ], 
-    [
-      4769, 
-      "the"
-    ], 
-    [
-      304, 
-      "applicable"
-    ], 
-    [
-      8649, 
-      "yahoo"
-    ], 
-    [
-      4835, 
-      "software"
-    ], 
-    [
-      4772, 
-      "to"
-    ], 
-    [
-      7246, 
-      "uninstall"
-    ], 
-    [
-      4769, 
-      "the"
-    ], 
-    [
-      8649, 
-      "yahoo"
-    ], 
-    [
-      4835, 
-      "software"
-    ], 
-    [
-      4768, 
-      "you"
-    ], 
-    [
-      4798, 
-      "may"
-    ], 
-    [
-      4800, 
-      "use"
-    ], 
-    [
-      4769, 
-      "the"
-    ], 
-    [
-      6135, 
-      "standard"
-    ], 
-    [
-      6600, 
-      "microsoft"
-    ], 
-    [
-      6107, 
-      "windows"
-    ], 
-    [
-      4978, 
-      "add"
-    ], 
-    [
-      5389, 
-      "remove"
-    ], 
-    [
-      4977, 
-      "programs"
-    ], 
-    [
-      6299, 
-      "menu"
-    ], 
-    [
-      4760, 
-      "in"
-    ], 
-    [
-      4885, 
-      "either"
-    ], 
-    [
-      4769, 
-      "the"
-    ], 
-    [
-      7395, 
-      "my"
-    ], 
-    [
-      5135, 
-      "computer"
-    ], 
-    [
-      5002, 
-      "control"
-    ], 
-    [
-      8055, 
-      "panel"
-    ], 
-    [
-      5595, 
-      "option"
-    ], 
-    [
-      4664, 
-      "or"
-    ], 
-    [
-      4769, 
-      "the"
-    ], 
-    [
-      6192, 
-      "settings"
-    ], 
-    [
-      5002, 
-      "control"
-    ], 
-    [
-      8055, 
-      "panel"
-    ], 
-    [
-      5595, 
-      "option"
-    ], 
-    [
-      5218, 
-      "once"
-    ], 
-    [
-      4768, 
-      "you"
-    ], 
-    [
-      5833, 
-      "access"
-    ], 
-    [
-      4769, 
-      "the"
-    ], 
-    [
-      6600, 
-      "microsoft"
-    ], 
-    [
-      6107, 
-      "windows"
-    ], 
-    [
-      5002, 
-      "control"
-    ], 
-    [
-      8055, 
-      "panel"
-    ], 
-    [
-      5595, 
-      "option"
-    ], 
-    [
-      5804, 
-      "select"
-    ], 
-    [
-      4978, 
-      "add"
-    ], 
-    [
-      5389, 
-      "remove"
-    ], 
-    [
-      4977, 
-      "programs"
-    ], 
-    [
-      4782, 
-      "and"
-    ], 
-    [
-      5097, 
-      "then"
-    ], 
-    [
-      4769, 
-      "the"
-    ], 
-    [
-      4846, 
-      "name"
-    ], 
-    [
-      4774, 
-      "of"
-    ], 
-    [
-      4769, 
-      "the"
-    ], 
-    [
-      8649, 
-      "yahoo"
-    ], 
-    [
-      4835, 
-      "software"
-    ], 
-    [
-      4769, 
-      "the"
-    ], 
-    [
-      8649, 
-      "yahoo"
-    ], 
-    [
-      4835, 
-      "software"
-    ], 
-    [
-      4877, 
-      "will"
-    ], 
-    [
-      4808, 
-      "be"
-    ], 
-    [
-      4187, 
-      "uninstalled"
-    ], 
-    [
-      4782, 
-      "and"
-    ], 
-    [
-      4877, 
-      "will"
-    ], 
-    [
-      4634, 
-      "no"
-    ], 
-    [
-      6508, 
-      "longer"
-    ], 
-    [
-      4808, 
-      "be"
-    ], 
-    [
-      6994, 
-      "visible"
-    ], 
-    [
-      5609, 
-      "when"
-    ], 
-    [
-      4768, 
-      "you"
-    ], 
-    [
-      null, 
-      null
-    ], 
-    [
-      5541, 
-      "internet"
-    ], 
-    [
-      12616, 
-      "explorer"
-    ], 
-    [
-      4775, 
-      "this"
-    ], 
-    [
-      4835, 
-      "software"
-    ], 
-    [
-      2493, 
-      "license"
-    ], 
-    [
-      3975, 
-      "terminates"
-    ], 
-    [
-      432, 
-      "automatically"
-    ], 
-    [
-      4817, 
-      "if"
-    ], 
-    [
-      4768, 
-      "you"
-    ], 
-    [
-      4330, 
-      "violate"
-    ], 
-    [
-      4853, 
-      "any"
-    ], 
-    [
-      5459, 
-      "term"
-    ], 
-    [
-      4774, 
-      "of"
-    ], 
-    [
-      4775, 
-      "this"
-    ], 
-    [
-      4835, 
-      "software"
-    ], 
-    [
-      2493, 
-      "license"
-    ], 
-    [
-      8649, 
-      "yahoo"
-    ], 
-    [
-      3248, 
-      "publicly"
-    ], 
-    [
-      9875, 
-      "posts"
-    ], 
-    [
-      4851, 
-      "written"
-    ], 
-    [
-      4843, 
-      "notice"
-    ], 
-    [
-      4774, 
-      "of"
-    ], 
-    [
-      3977, 
-      "termination"
-    ], 
-    [
-      4866, 
-      "on"
-    ], 
-    [
-      8649, 
-      "yahoo"
-    ], 
-    [
-      5282, 
-      "web"
-    ], 
-    [
-      5697, 
-      "site"
-    ], 
-    [
-      4664, 
-      "or"
-    ], 
-    [
-      8649, 
-      "yahoo"
-    ], 
-    [
-      7104, 
-      "sends"
-    ], 
-    [
-      4851, 
-      "written"
-    ], 
-    [
-      4843, 
-      "notice"
-    ], 
-    [
-      4774, 
-      "of"
-    ], 
-    [
-      3977, 
-      "termination"
-    ], 
-    [
-      4772, 
-      "to"
-    ], 
-    [
-      4768, 
-      "you"
-    ]
-  ], 
-  [], 
-  [
-    [
-      4768, 
-      "you"
-    ], 
-    [
-      4798, 
-      "may"
-    ], 
-    [
-      4778, 
-      "not"
-    ]
-  ], 
-  [], 
-  [
-    [
-      4922, 
-      "i"
-    ], 
-    [
-      1100, 
-      "decompile"
-    ], 
-    [
-      5385, 
-      "reverse"
-    ], 
-    [
-      1539, 
-      "engineer"
-    ], 
-    [
-      1295, 
-      "disassemble"
-    ], 
-    [
-      2678, 
-      "modify"
-    ], 
-    [
-      5870, 
-      "rent"
-    ], 
-    [
-      5871, 
-      "lease"
-    ], 
-    [
-      5872, 
-      "loan"
-    ], 
-    [
-      1382, 
-      "distribute"
-    ], 
-    [
-      4664, 
-      "or"
-    ], 
-    [
-      4878, 
-      "create"
-    ], 
-    [
-      1213, 
-      "derivative"
-    ], 
-    [
-      4942, 
-      "works"
-    ], 
-    [
-      4762, 
-      "as"
-    ], 
-    [
-      4792, 
-      "defined"
-    ], 
-    [
-      4499, 
-      "by"
-    ], 
-    [
-      4769, 
-      "the"
-    ], 
-    [
-      4729, 
-      "u"
-    ], 
-    [
-      4842, 
-      "copyright"
-    ], 
-    [
-      79, 
-      "act"
-    ], 
-    [
-      4664, 
-      "or"
-    ], 
-    [
-      2108, 
-      "improvements"
-    ], 
-    [
-      4762, 
-      "as"
-    ], 
-    [
-      4792, 
-      "defined"
-    ], 
-    [
-      4499, 
-      "by"
-    ], 
-    [
-      4729, 
-      "u"
-    ], 
-    [
-      2951, 
-      "patent"
-    ], 
-    [
-      2414, 
-      "law"
-    ], 
-    [
-      4804, 
-      "from"
-    ], 
-    [
-      4769, 
-      "the"
-    ], 
-    [
-      8649, 
-      "yahoo"
-    ], 
-    [
-      4835, 
-      "software"
-    ], 
-    [
-      4664, 
-      "or"
-    ], 
-    [
-      4853, 
-      "any"
-    ], 
-    [
-      4961, 
-      "portion"
-    ], 
-    [
-      3991, 
-      "thereof"
-    ]
-  ], 
-  [], 
-  [
-    [
-      4925, 
-      "ii"
-    ], 
-    [
-      2139, 
-      "incorporate"
-    ], 
-    [
-      4769, 
-      "the"
-    ], 
-    [
-      8649, 
-      "yahoo"
-    ], 
-    [
-      4835, 
-      "software"
-    ], 
-    [
-      4945, 
-      "into"
-    ], 
-    [
-      4853, 
-      "any"
-    ], 
-    [
-      5135, 
-      "computer"
-    ], 
-    [
-      17006, 
-      "chip"
-    ], 
-    [
-      4664, 
-      "or"
-    ], 
-    [
-      4769, 
-      "the"
-    ], 
-    [
-      8094, 
-      "firmware"
-    ], 
-    [
-      4774, 
-      "of"
-    ], 
-    [
-      5288, 
-      "computing"
-    ], 
-    [
-      5824, 
-      "device"
-    ], 
-    [
-      7800, 
-      "manufactured"
-    ], 
-    [
-      4499, 
-      "by"
-    ], 
-    [
-      4664, 
-      "or"
-    ], 
-    [
-      4813, 
-      "for"
-    ], 
-    [
-      4768, 
-      "you"
-    ]
-  ], 
-  [], 
-  [
-    [
-      4934, 
-      "iii"
-    ], 
-    [
-      4800, 
-      "use"
-    ], 
-    [
-      4769, 
-      "the"
-    ], 
-    [
-      8649, 
-      "yahoo"
-    ], 
-    [
-      4835, 
-      "software"
-    ], 
-    [
-      4760, 
-      "in"
-    ], 
-    [
-      4853, 
-      "any"
-    ], 
-    [
-      4202, 
-      "unlawful"
-    ], 
-    [
-      2581, 
-      "manner"
-    ], 
-    [
-      4813, 
-      "for"
-    ], 
-    [
-      4853, 
-      "any"
-    ], 
-    [
-      4202, 
-      "unlawful"
-    ], 
-    [
-      4857, 
-      "purpose"
-    ], 
-    [
-      4664, 
-      "or"
-    ], 
-    [
-      4760, 
-      "in"
-    ], 
-    [
-      4853, 
-      "any"
-    ], 
-    [
-      2581, 
-      "manner"
-    ], 
-    [
-      2136, 
-      "inconsistent"
-    ], 
-    [
-      4777, 
-      "with"
-    ], 
-    [
-      5915, 
-      "tos"
-    ], 
-    [
-      4664, 
-      "or"
-    ], 
-    [
-      4775, 
-      "this"
-    ], 
-    [
-      4835, 
-      "software"
-    ], 
-    [
-      2493, 
-      "license"
-    ]
-  ], 
-  [], 
-  [
-    [
-      5363, 
-      "iv"
-    ], 
-    [
-      4768, 
-      "you"
-    ], 
-    [
-      4798, 
-      "may"
-    ], 
-    [
-      4778, 
-      "not"
-    ], 
-    [
-      4800, 
-      "use"
-    ], 
-    [
-      4769, 
-      "the"
-    ], 
-    [
-      8649, 
-      "yahoo"
-    ], 
-    [
-      4835, 
-      "software"
-    ], 
-    [
-      4772, 
-      "to"
-    ], 
-    [
-      2863, 
-      "operate"
-    ], 
-    [
-      2789, 
-      "nuclear"
-    ], 
-    [
-      6584, 
-      "facilities"
-    ], 
-    [
-      7283, 
-      "life"
-    ], 
-    [
-      5005, 
-      "support"
-    ], 
-    [
-      4664, 
-      "or"
-    ], 
-    [
-      4814, 
-      "other"
-    ], 
-    [
-      12234, 
-      "mission"
-    ], 
-    [
-      8511, 
-      "critical"
-    ], 
-    [
-      5119, 
-      "application"
-    ], 
-    [
-      5061, 
-      "where"
-    ], 
-    [
-      5868, 
-      "human"
-    ], 
-    [
-      7283, 
-      "life"
-    ], 
-    [
-      4664, 
-      "or"
-    ], 
-    [
-      4881, 
-      "property"
-    ], 
-    [
-      4798, 
-      "may"
-    ], 
-    [
-      4808, 
-      "be"
-    ], 
-    [
-      4485, 
-      "at"
-    ], 
-    [
-      20043, 
-      "stake"
-    ], 
-    [
-      4768, 
-      "you"
-    ], 
-    [
-      4152, 
-      "understand"
-    ], 
-    [
-      4837, 
-      "that"
-    ], 
-    [
-      4769, 
-      "the"
-    ], 
-    [
-      8649, 
-      "yahoo"
-    ], 
-    [
-      4835, 
-      "software"
-    ], 
-    [
-      4852, 
-      "is"
-    ], 
-    [
-      4778, 
-      "not"
-    ], 
-    [
-      1231, 
-      "designed"
-    ], 
-    [
-      4813, 
-      "for"
-    ], 
-    [
-      4875, 
-      "such"
-    ], 
-    [
-      3272, 
-      "purposes"
-    ], 
-    [
-      4782, 
-      "and"
-    ], 
-    [
-      4837, 
-      "that"
-    ], 
-    [
-      4933, 
-      "its"
-    ], 
-    [
-      1738, 
-      "failure"
-    ], 
-    [
-      4760, 
-      "in"
-    ], 
-    [
-      4875, 
-      "such"
-    ], 
-    [
-      5800, 
-      "cases"
-    ], 
-    [
-      6011, 
-      "could"
-    ], 
-    [
-      7117, 
-      "lead"
-    ], 
-    [
-      4772, 
-      "to"
-    ], 
-    [
-      5429, 
-      "death"
-    ], 
-    [
-      5359, 
-      "personal"
-    ], 
-    [
-      5430, 
-      "injury"
-    ], 
-    [
-      4664, 
-      "or"
-    ], 
-    [
-      7284, 
-      "severe"
-    ], 
-    [
-      4881, 
-      "property"
-    ], 
-    [
-      4664, 
-      "or"
-    ], 
-    [
-      7285, 
-      "environmental"
-    ], 
-    [
-      1052, 
-      "damage"
-    ], 
-    [
-      4813, 
-      "for"
-    ], 
-    [
-      4919, 
-      "which"
-    ], 
-    [
-      8649, 
-      "yahoo"
-    ], 
-    [
-      4852, 
-      "is"
-    ], 
-    [
-      4778, 
-      "not"
-    ], 
-    [
-      3561, 
-      "responsible"
-    ]
-  ], 
-  [], 
-  [
-    [
-      5242, 
-      "v"
-    ], 
-    [
-      4800, 
-      "use"
-    ], 
-    [
-      4664, 
-      "or"
-    ], 
-    [
-      5000, 
-      "export"
-    ], 
-    [
-      4769, 
-      "the"
-    ], 
-    [
-      8649, 
-      "yahoo"
-    ], 
-    [
-      4835, 
-      "software"
-    ], 
-    [
-      4760, 
-      "in"
-    ], 
-    [
-      4334, 
-      "violation"
-    ], 
-    [
-      4774, 
-      "of"
-    ], 
-    [
-      304, 
-      "applicable"
-    ], 
-    [
-      4729, 
-      "u"
-    ], 
-    [
-      2417, 
-      "laws"
-    ], 
-    [
-      4664, 
-      "or"
-    ], 
-    [
-      3402, 
-      "regulations"
-    ]
-  ], 
-  [], 
-  [
-    [
-      5388, 
-      "vi"
-    ], 
-    [
-      3678, 
-      "sell"
-    ], 
-    [
-      5871, 
-      "lease"
-    ], 
-    [
-      5872, 
-      "loan"
-    ], 
-    [
-      1382, 
-      "distribute"
-    ], 
-    [
-      4943, 
-      "transfer"
-    ], 
-    [
-      4664, 
-      "or"
-    ], 
-    [
-      3815, 
-      "sublicense"
-    ], 
-    [
-      4769, 
-      "the"
-    ], 
-    [
-      8649, 
-      "yahoo"
-    ], 
-    [
-      4835, 
-      "software"
-    ], 
-    [
-      4664, 
-      "or"
-    ], 
-    [
-      5833, 
-      "access"
-    ], 
-    [
-      3993, 
-      "thereto"
-    ], 
-    [
-      4664, 
-      "or"
-    ], 
-    [
-      7389, 
-      "derive"
-    ], 
-    [
-      7838, 
-      "income"
-    ], 
-    [
-      4804, 
-      "from"
-    ], 
-    [
-      4769, 
-      "the"
-    ], 
-    [
-      4800, 
-      "use"
-    ], 
-    [
-      4664, 
-      "or"
-    ], 
-    [
-      3232, 
-      "provision"
-    ], 
-    [
-      4774, 
-      "of"
-    ], 
-    [
-      4769, 
-      "the"
-    ], 
-    [
-      8649, 
-      "yahoo"
-    ], 
-    [
-      4835, 
-      "software"
-    ], 
-    [
-      4868, 
-      "whether"
-    ], 
-    [
-      4813, 
-      "for"
-    ], 
-    [
-      4860, 
-      "direct"
-    ], 
-    [
-      679, 
-      "commercial"
-    ], 
-    [
-      4664, 
-      "or"
-    ], 
-    [
-      9856, 
-      "monetary"
-    ], 
-    [
-      8892, 
-      "gain"
-    ], 
-    [
-      4664, 
-      "or"
-    ], 
-    [
-      4870, 
-      "otherwise"
-    ], 
-    [
-      4805, 
-      "without"
-    ], 
-    [
-      8649, 
-      "yahoo"
-    ], 
-    [
-      4850, 
-      "prior"
-    ], 
-    [
-      1707, 
-      "express"
-    ], 
-    [
-      4851, 
-      "written"
-    ], 
-    [
-      2989, 
-      "permission"
-    ]
-  ], 
-  [], 
-  [
-    [
-      2916, 
-      "ownership"
-    ], 
-    [
-      4782, 
-      "and"
-    ], 
-    [
-      6409, 
-      "relationship"
-    ], 
-    [
-      4774, 
-      "of"
-    ], 
-    [
-      2939, 
-      "parties"
-    ], 
-    [
-      5005, 
-      "support"
-    ]
-  ], 
-  [], 
-  [
-    [
-      4769, 
-      "the"
-    ], 
-    [
-      8649, 
-      "yahoo"
-    ], 
-    [
-      4835, 
-      "software"
-    ], 
-    [
-      4852, 
-      "is"
-    ], 
-    [
-      3217, 
-      "protected"
-    ], 
-    [
-      4499, 
-      "by"
-    ], 
-    [
-      959, 
-      "copyrights"
-    ], 
-    [
-      4027, 
-      "trademarks"
-    ], 
-    [
-      5213, 
-      "service"
-    ], 
-    [
-      5214, 
-      "marks"
-    ], 
-    [
-      5069, 
-      "international"
-    ], 
-    [
-      4072, 
-      "treaties"
-    ], 
-    [
-      4782, 
-      "and"
-    ], 
-    [
-      4664, 
-      "or"
-    ], 
-    [
-      4814, 
-      "other"
-    ], 
-    [
-      3203, 
-      "proprietary"
-    ], 
-    [
-      4882, 
-      "rights"
-    ], 
-    [
-      4782, 
-      "and"
-    ], 
-    [
-      2417, 
-      "laws"
-    ], 
-    [
-      4774, 
-      "of"
-    ], 
-    [
-      4769, 
-      "the"
-    ], 
-    [
-      4729, 
-      "u"
-    ], 
-    [
-      4782, 
-      "and"
-    ], 
-    [
-      4814, 
-      "other"
-    ], 
-    [
-      991, 
-      "countries"
-    ], 
-    [
-      4768, 
-      "you"
-    ], 
-    [
-      198, 
-      "agree"
-    ], 
-    [
-      4772, 
-      "to"
-    ], 
-    [
-      7, 
-      "abide"
-    ], 
-    [
-      4499, 
-      "by"
-    ], 
-    [
-      4812, 
-      "all"
-    ], 
-    [
-      304, 
-      "applicable"
-    ], 
-    [
-      3203, 
-      "proprietary"
-    ], 
-    [
-      4882, 
-      "rights"
-    ], 
-    [
-      2417, 
-      "laws"
-    ], 
-    [
-      4782, 
-      "and"
-    ], 
-    [
-      4814, 
-      "other"
-    ], 
-    [
-      2417, 
-      "laws"
-    ], 
-    [
-      4762, 
-      "as"
-    ], 
-    [
-      4791, 
-      "well"
-    ], 
-    [
-      4762, 
-      "as"
-    ], 
-    [
-      4853, 
-      "any"
-    ], 
-    [
-      4770, 
-      "additional"
-    ], 
-    [
-      4842, 
-      "copyright"
-    ], 
-    [
-      2779, 
-      "notices"
-    ], 
-    [
-      4664, 
-      "or"
-    ], 
-    [
-      3568, 
-      "restrictions"
-    ], 
-    [
-      5342, 
-      "contained"
-    ], 
-    [
-      4760, 
-      "in"
-    ], 
-    [
-      4775, 
-      "this"
-    ], 
-    [
-      4835, 
-      "software"
-    ], 
-    [
-      2493, 
-      "license"
-    ], 
-    [
-      4782, 
-      "and"
-    ], 
-    [
-      4760, 
-      "in"
-    ], 
-    [
-      4769, 
-      "the"
-    ], 
-    [
-      5915, 
-      "tos"
-    ], 
-    [
-      8649, 
-      "yahoo"
-    ], 
-    [
-      4782, 
-      "and"
-    ], 
-    [
-      8649, 
-      "yahoo"
-    ], 
-    [
-      2504, 
-      "licensors"
-    ], 
-    [
-      4979, 
-      "own"
-    ], 
-    [
-      4812, 
-      "all"
-    ], 
-    [
-      4882, 
-      "rights"
-    ], 
-    [
-      4938, 
-      "title"
-    ], 
-    [
-      4782, 
-      "and"
-    ], 
-    [
-      4939, 
-      "interest"
-    ], 
-    [
-      4760, 
-      "in"
-    ], 
-    [
-      4782, 
-      "and"
-    ], 
-    [
-      4772, 
-      "to"
-    ], 
-    [
-      4986, 
-      "their"
-    ], 
-    [
-      304, 
-      "applicable"
-    ], 
-    [
-      919, 
-      "contributions"
-    ], 
-    [
-      4772, 
-      "to"
-    ], 
-    [
-      4769, 
-      "the"
-    ], 
-    [
-      8649, 
-      "yahoo"
-    ], 
-    [
-      4835, 
-      "software"
-    ], 
-    [
-      4775, 
-      "this"
-    ], 
-    [
-      4835, 
-      "software"
-    ], 
-    [
-      2493, 
-      "license"
-    ], 
-    [
-      1955, 
-      "grants"
-    ], 
-    [
-      4768, 
-      "you"
-    ], 
-    [
-      4634, 
-      "no"
-    ], 
-    [
-      4771, 
-      "right"
-    ], 
-    [
-      4938, 
-      "title"
-    ], 
-    [
-      4664, 
-      "or"
-    ], 
-    [
-      4939, 
-      "interest"
-    ], 
-    [
-      4760, 
-      "in"
-    ], 
-    [
-      4853, 
-      "any"
-    ], 
-    [
-      2283, 
-      "intellectual"
-    ], 
-    [
-      4881, 
-      "property"
-    ], 
-    [
-      2914, 
-      "owned"
-    ], 
-    [
-      4664, 
-      "or"
-    ], 
-    [
-      2494, 
-      "licensed"
-    ], 
-    [
-      4499, 
-      "by"
-    ], 
-    [
-      8649, 
-      "yahoo"
-    ], 
-    [
-      4784, 
-      "including"
-    ], 
-    [
-      4821, 
-      "but"
-    ], 
-    [
-      4778, 
-      "not"
-    ], 
-    [
-      4855, 
-      "limited"
-    ], 
-    [
-      4772, 
-      "to"
-    ], 
-    [
-      4769, 
-      "the"
-    ], 
-    [
-      8649, 
-      "yahoo"
-    ], 
-    [
-      4835, 
-      "software"
-    ], 
-    [
-      4782, 
-      "and"
-    ], 
-    [
-      8649, 
-      "yahoo"
-    ], 
-    [
-      4027, 
-      "trademarks"
-    ], 
-    [
-      4782, 
-      "and"
-    ], 
-    [
-      7874, 
-      "creates"
-    ], 
-    [
-      4634, 
-      "no"
-    ], 
-    [
-      6409, 
-      "relationship"
-    ], 
-    [
-      5625, 
-      "between"
-    ], 
-    [
-      5268, 
-      "yourself"
-    ], 
-    [
-      4782, 
-      "and"
-    ], 
-    [
-      8649, 
-      "yahoo"
-    ]
-  ], 
-  [
-    [
-      2504, 
-      "licensors"
-    ], 
-    [
-      4664, 
-      "or"
-    ], 
-    [
-      5625, 
-      "between"
-    ], 
-    [
-      4768, 
-      "you"
-    ], 
-    [
-      4782, 
-      "and"
-    ], 
-    [
-      8649, 
-      "yahoo"
-    ], 
-    [
-      4814, 
-      "other"
-    ], 
-    [
-      5222, 
-      "than"
-    ], 
-    [
-      4837, 
-      "that"
-    ], 
-    [
-      4774, 
-      "of"
-    ], 
-    [
-      8649, 
-      "yahoo"
-    ], 
-    [
-      4772, 
-      "to"
-    ], 
-    [
-      2495, 
-      "licensee"
-    ]
-  ], 
-  [], 
-  [
-    [
-      4769, 
-      "the"
-    ], 
-    [
-      8649, 
-      "yahoo"
-    ], 
-    [
-      4835, 
-      "software"
-    ], 
-    [
-      4782, 
-      "and"
-    ], 
-    [
-      4933, 
-      "its"
-    ], 
-    [
-      5035, 
-      "components"
-    ], 
-    [
-      4954, 
-      "contain"
-    ], 
-    [
-      4835, 
-      "software"
-    ], 
-    [
-      2494, 
-      "licensed"
-    ], 
-    [
-      4804, 
-      "from"
-    ], 
-    [
-      8649, 
-      "yahoo"
-    ], 
-    [
-      2504, 
-      "licensors"
-    ], 
-    [
-      2503, 
-      "licensor"
-    ], 
-    [
-      4835, 
-      "software"
-    ], 
-    [
-      4769, 
-      "the"
-    ], 
-    [
-      2503, 
-      "licensor"
-    ], 
-    [
-      4835, 
-      "software"
-    ], 
-    [
-      1494, 
-      "enables"
-    ], 
-    [
-      4769, 
-      "the"
-    ], 
-    [
-      8649, 
-      "yahoo"
-    ], 
-    [
-      4835, 
-      "software"
-    ], 
-    [
-      4772, 
-      "to"
-    ], 
-    [
-      2971, 
-      "perform"
-    ], 
-    [
-      5601, 
-      "certain"
-    ], 
-    [
-      4803, 
-      "functions"
-    ], 
-    [
-      4784, 
-      "including"
-    ], 
-    [
-      4805, 
-      "without"
-    ], 
-    [
-      2511, 
-      "limitation"
-    ], 
-    [
-      5833, 
-      "access"
-    ], 
-    [
-      3203, 
-      "proprietary"
-    ], 
-    [
-      4864, 
-      "data"
-    ], 
-    [
-      4866, 
-      "on"
-    ], 
-    [
-      4935, 
-      "third"
-    ], 
-    [
-      4936, 
-      "party"
-    ], 
-    [
-      4864, 
-      "data"
-    ], 
-    [
-      5393, 
-      "servers"
-    ], 
-    [
-      4768, 
-      "you"
-    ], 
-    [
-      198, 
-      "agree"
-    ], 
-    [
-      4837, 
-      "that"
-    ], 
-    [
-      4768, 
-      "you"
-    ], 
-    [
-      4877, 
-      "will"
-    ], 
-    [
-      4800, 
-      "use"
-    ], 
-    [
-      4769, 
-      "the"
-    ], 
-    [
-      8649, 
-      "yahoo"
-    ], 
-    [
-      4835, 
-      "software"
-    ], 
-    [
-      4782, 
-      "and"
-    ], 
-    [
-      4853, 
-      "any"
-    ], 
-    [
-      4864, 
-      "data"
-    ], 
-    [
-      6309, 
-      "accessed"
-    ], 
-    [
-      4789, 
-      "through"
-    ], 
-    [
-      4769, 
-      "the"
-    ], 
-    [
-      8649, 
-      "yahoo"
-    ], 
-    [
-      4835, 
-      "software"
-    ], 
-    [
-      4813, 
-      "for"
-    ], 
-    [
-      4819, 
-      "your"
-    ], 
-    [
-      4979, 
-      "own"
-    ], 
-    [
-      5359, 
-      "personal"
-    ], 
-    [
-      4781, 
-      "non"
-    ], 
-    [
-      679, 
-      "commercial"
-    ], 
-    [
-      4800, 
-      "use"
-    ], 
-    [
-      4656, 
-      "only"
-    ], 
-    [
-      4768, 
-      "you"
-    ], 
-    [
-      198, 
-      "agree"
-    ], 
-    [
-      4778, 
-      "not"
-    ], 
-    [
-      4772, 
-      "to"
-    ], 
-    [
-      367, 
-      "assign"
-    ], 
-    [
-      4916, 
-      "copy"
-    ], 
-    [
-      4943, 
-      "transfer"
-    ], 
-    [
-      4664, 
-      "or"
-    ], 
-    [
-      4064, 
-      "transmit"
-    ], 
-    [
-      4769, 
-      "the"
-    ], 
-    [
-      8649, 
-      "yahoo"
-    ], 
-    [
-      4835, 
-      "software"
-    ], 
-    [
-      4664, 
-      "or"
-    ], 
-    [
-      4853, 
-      "any"
-    ], 
-    [
-      4864, 
-      "data"
-    ], 
-    [
-      2829, 
-      "obtained"
-    ], 
-    [
-      4789, 
-      "through"
-    ], 
-    [
-      4769, 
-      "the"
-    ], 
-    [
-      8649, 
-      "yahoo"
-    ], 
-    [
-      4835, 
-      "software"
-    ], 
-    [
-      4772, 
-      "to"
-    ], 
-    [
-      4853, 
-      "any"
-    ], 
-    [
-      4935, 
-      "third"
-    ], 
-    [
-      4936, 
-      "party"
-    ], 
-    [
-      4819, 
-      "your"
-    ], 
-    [
-      2493, 
-      "license"
-    ], 
-    [
-      4772, 
-      "to"
-    ], 
-    [
-      4800, 
-      "use"
-    ], 
-    [
-      4769, 
-      "the"
-    ], 
-    [
-      8649, 
-      "yahoo"
-    ], 
-    [
-      4835, 
-      "software"
-    ], 
-    [
-      4933, 
-      "its"
-    ], 
-    [
-      5035, 
-      "components"
-    ], 
-    [
-      4782, 
-      "and"
-    ], 
-    [
-      4853, 
-      "any"
-    ], 
-    [
-      4935, 
-      "third"
-    ], 
-    [
-      4936, 
-      "party"
-    ], 
-    [
-      4864, 
-      "data"
-    ]
-  ], 
-  [
-    [
-      4877, 
-      "will"
-    ], 
-    [
-      3973, 
-      "terminate"
-    ], 
-    [
-      4817, 
-      "if"
-    ], 
-    [
-      4768, 
-      "you"
-    ], 
-    [
-      4330, 
-      "violate"
-    ], 
-    [
-      5161, 
-      "these"
-    ], 
-    [
-      3568, 
-      "restrictions"
-    ], 
-    [
-      4817, 
-      "if"
-    ], 
-    [
-      4819, 
-      "your"
-    ], 
-    [
-      2493, 
-      "license"
-    ], 
-    [
-      3975, 
-      "terminates"
-    ], 
-    [
-      4768, 
-      "you"
-    ], 
-    [
-      198, 
-      "agree"
-    ], 
-    [
-      4772, 
-      "to"
-    ], 
-    [
-      574, 
-      "cease"
-    ], 
-    [
-      4853, 
-      "any"
-    ], 
-    [
-      4782, 
-      "and"
-    ], 
-    [
-      4812, 
-      "all"
-    ], 
-    [
-      4800, 
-      "use"
-    ], 
-    [
-      4774, 
-      "of"
-    ], 
-    [
-      4769, 
-      "the"
-    ], 
-    [
-      8649, 
-      "yahoo"
-    ], 
-    [
-      4835, 
-      "software"
-    ], 
-    [
-      4933, 
-      "its"
-    ], 
-    [
-      5035, 
-      "components"
-    ], 
-    [
-      4782, 
-      "and"
-    ], 
-    [
-      4853, 
-      "any"
-    ], 
-    [
-      4935, 
-      "third"
-    ], 
-    [
-      4936, 
-      "party"
-    ], 
-    [
-      4864, 
-      "data"
-    ], 
-    [
-      4812, 
-      "all"
-    ], 
-    [
-      4882, 
-      "rights"
-    ], 
-    [
-      4760, 
-      "in"
-    ], 
-    [
-      4853, 
-      "any"
-    ], 
-    [
-      4935, 
-      "third"
-    ], 
-    [
-      4936, 
-      "party"
-    ], 
-    [
-      4864, 
-      "data"
-    ], 
-    [
-      4853, 
-      "any"
-    ], 
-    [
-      4935, 
-      "third"
-    ], 
-    [
-      4936, 
-      "party"
-    ], 
-    [
-      4835, 
-      "software"
-    ], 
-    [
-      4782, 
-      "and"
-    ], 
-    [
-      4853, 
-      "any"
-    ], 
-    [
-      4935, 
-      "third"
-    ], 
-    [
-      4936, 
-      "party"
-    ], 
-    [
-      4864, 
-      "data"
-    ], 
-    [
-      5393, 
-      "servers"
-    ], 
-    [
-      4784, 
-      "including"
-    ], 
-    [
-      4812, 
-      "all"
-    ], 
-    [
-      2916, 
-      "ownership"
-    ], 
-    [
-      4882, 
-      "rights"
-    ], 
-    [
-      4822, 
-      "are"
-    ], 
-    [
-      5043, 
-      "reserved"
-    ], 
-    [
-      4782, 
-      "and"
-    ], 
-    [
-      3452, 
-      "remain"
-    ], 
-    [
-      4777, 
-      "with"
-    ], 
-    [
-      4769, 
-      "the"
-    ], 
-    [
-      3550, 
-      "respective"
-    ], 
-    [
-      4935, 
-      "third"
-    ], 
-    [
-      2939, 
-      "parties"
-    ], 
-    [
-      4768, 
-      "you"
-    ], 
-    [
-      198, 
-      "agree"
-    ], 
-    [
-      4837, 
-      "that"
-    ], 
-    [
-      5161, 
-      "these"
-    ], 
-    [
-      4935, 
-      "third"
-    ], 
-    [
-      2939, 
-      "parties"
-    ], 
-    [
-      4798, 
-      "may"
-    ], 
-    [
-      1527, 
-      "enforce"
-    ], 
-    [
-      4986, 
-      "their"
-    ], 
-    [
-      4882, 
-      "rights"
-    ], 
-    [
-      4779, 
-      "under"
-    ], 
-    [
-      4775, 
-      "this"
-    ], 
-    [
-      202, 
-      "agreement"
-    ], 
-    [
-      5010, 
-      "against"
-    ], 
-    [
-      4768, 
-      "you"
-    ], 
-    [
-      1283, 
-      "directly"
-    ], 
-    [
-      4760, 
-      "in"
-    ], 
-    [
-      4986, 
-      "their"
-    ], 
-    [
-      4979, 
-      "own"
-    ], 
-    [
-      4846, 
-      "name"
-    ]
-  ], 
-  [], 
-  [
-    [
-      8649, 
-      "yahoo"
-    ], 
-    [
-      4798, 
-      "may"
-    ], 
-    [
-      1460, 
-      "elect"
-    ], 
-    [
-      4772, 
-      "to"
-    ], 
-    [
-      4826, 
-      "provide"
-    ], 
-    [
-      4768, 
-      "you"
-    ], 
-    [
-      4777, 
-      "with"
-    ], 
-    [
-      5996, 
-      "customer"
-    ], 
-    [
-      5005, 
-      "support"
-    ], 
-    [
-      4782, 
-      "and"
-    ], 
-    [
-      4664, 
-      "or"
-    ], 
-    [
-      4835, 
-      "software"
-    ], 
-    [
-      4261, 
-      "upgrades"
-    ], 
-    [
-      1545, 
-      "enhancements"
-    ], 
-    [
-      4664, 
-      "or"
-    ], 
-    [
-      4975, 
-      "modifications"
-    ], 
-    [
-      4813, 
-      "for"
-    ], 
-    [
-      4769, 
-      "the"
-    ], 
-    [
-      8649, 
-      "yahoo"
-    ], 
-    [
-      4835, 
-      "software"
-    ], 
-    [
-      669, 
-      "collectively"
-    ], 
-    [
-      5005, 
-      "support"
-    ], 
-    [
-      4760, 
-      "in"
-    ], 
-    [
-      4933, 
-      "its"
-    ], 
-    [
-      3744, 
-      "sole"
-    ], 
-    [
-      1331, 
-      "discretion"
-    ], 
-    [
-      4782, 
-      "and"
-    ], 
-    [
-      4798, 
-      "may"
-    ], 
-    [
-      3973, 
-      "terminate"
-    ], 
-    [
-      4875, 
-      "such"
-    ], 
-    [
-      5005, 
-      "support"
-    ], 
-    [
-      4485, 
-      "at"
-    ], 
-    [
-      4853, 
-      "any"
-    ], 
-    [
-      4921, 
-      "time"
-    ], 
-    [
-      4805, 
-      "without"
-    ], 
-    [
-      4843, 
-      "notice"
-    ], 
-    [
-      4772, 
-      "to"
-    ], 
-    [
-      4768, 
-      "you"
-    ], 
-    [
-      8649, 
-      "yahoo"
-    ], 
-    [
-      4798, 
-      "may"
-    ], 
-    [
-      5563, 
-      "change"
-    ], 
-    [
-      3933, 
-      "suspend"
-    ], 
-    [
-      4664, 
-      "or"
-    ], 
-    [
-      1319, 
-      "discontinue"
-    ], 
-    [
-      4853, 
-      "any"
-    ], 
-    [
-      8984, 
-      "aspect"
-    ], 
-    [
-      4774, 
-      "of"
-    ], 
-    [
-      4769, 
-      "the"
-    ], 
-    [
-      8649, 
-      "yahoo"
-    ], 
-    [
-      4835, 
-      "software"
-    ], 
-    [
-      4485, 
-      "at"
-    ], 
-    [
-      4853, 
-      "any"
-    ], 
-    [
-      4921, 
-      "time"
-    ], 
-    [
-      4784, 
-      "including"
-    ], 
-    [
-      4769, 
-      "the"
-    ], 
-    [
-      434, 
-      "availability"
-    ], 
-    [
-      4774, 
-      "of"
-    ], 
-    [
-      4853, 
-      "any"
-    ], 
-    [
-      8649, 
-      "yahoo"
-    ], 
-    [
-      4835, 
-      "software"
-    ], 
-    [
-      5987, 
-      "feature"
-    ], 
-    [
-      6469, 
-      "database"
-    ], 
-    [
-      4664, 
-      "or"
-    ], 
-    [
-      5394, 
-      "content"
-    ], 
-    [
-      8649, 
-      "yahoo"
-    ], 
-    [
-      4798, 
-      "may"
-    ], 
-    [
-      5220, 
-      "also"
-    ], 
-    [
-      5993, 
-      "impose"
-    ], 
-    [
-      2516, 
-      "limits"
-    ], 
-    [
-      4866, 
-      "on"
-    ], 
-    [
-      5601, 
-      "certain"
-    ], 
-    [
-      5380, 
-      "features"
-    ], 
-    [
-      4782, 
-      "and"
-    ], 
-    [
-      4863, 
-      "services"
-    ], 
-    [
-      4664, 
-      "or"
-    ], 
-    [
-      3564, 
-      "restrict"
-    ], 
-    [
-      4819, 
-      "your"
-    ], 
-    [
-      5833, 
-      "access"
-    ], 
-    [
-      4772, 
-      "to"
-    ], 
-    [
-      5364, 
-      "parts"
-    ], 
-    [
-      4664, 
-      "or"
-    ], 
-    [
-      4812, 
-      "all"
-    ], 
-    [
-      4774, 
-      "of"
-    ], 
-    [
-      4769, 
-      "the"
-    ], 
-    [
-      8649, 
-      "yahoo"
-    ], 
-    [
-      4835, 
-      "software"
-    ], 
-    [
-      4664, 
-      "or"
-    ], 
-    [
-      4769, 
-      "the"
-    ], 
-    [
-      8649, 
-      "yahoo"
-    ], 
-    [
-      5282, 
-      "web"
-    ], 
-    [
-      5697, 
-      "site"
-    ], 
-    [
-      4805, 
-      "without"
-    ], 
-    [
-      4843, 
-      "notice"
-    ], 
-    [
-      4664, 
-      "or"
-    ], 
-    [
-      2479, 
-      "liability"
-    ], 
-    [
-      100, 
-      "additionally"
-    ], 
-    [
-      4760, 
-      "in"
-    ], 
-    [
-      5635, 
-      "order"
-    ], 
-    [
-      4772, 
-      "to"
-    ], 
-    [
-      1543, 
-      "enhance"
-    ], 
-    [
-      4769, 
-      "the"
-    ], 
-    [
-      4929, 
-      "security"
-    ], 
-    [
-      4774, 
-      "of"
-    ], 
-    [
-      4769, 
-      "the"
-    ], 
-    [
-      8649, 
-      "yahoo"
-    ], 
-    [
-      4835, 
-      "software"
-    ], 
-    [
-      4664, 
-      "or"
-    ], 
-    [
-      4772, 
-      "to"
-    ], 
-    [
-      7343, 
-      "fix"
-    ], 
-    [
-      6009, 
-      "bugs"
-    ], 
-    [
-      4804, 
-      "from"
-    ], 
-    [
-      4921, 
-      "time"
-    ], 
-    [
-      4772, 
-      "to"
-    ], 
-    [
-      4921, 
-      "time"
-    ]
-  ], 
-  [
-    [
-      8649, 
-      "yahoo"
-    ], 
-    [
-      4798, 
-      "may"
-    ], 
-    [
-      432, 
-      "automatically"
-    ], 
-    [
-      4915, 
-      "download"
-    ], 
-    [
-      4782, 
-      "and"
-    ], 
-    [
-      5352, 
-      "install"
-    ], 
-    [
-      5006, 
-      "updates"
-    ], 
-    [
-      4772, 
-      "to"
-    ], 
-    [
-      4769, 
-      "the"
-    ], 
-    [
-      8649, 
-      "yahoo"
-    ], 
-    [
-      4835, 
-      "software"
-    ], 
-    [
-      4777, 
-      "with"
-    ], 
-    [
-      4664, 
-      "or"
-    ], 
-    [
-      4805, 
-      "without"
-    ], 
-    [
-      4850, 
-      "prior"
-    ], 
-    [
-      2780, 
-      "notification"
-    ]
-  ], 
-  [], 
-  [
-    [
-      8649, 
-      "yahoo"
-    ], 
-    [
-      6518, 
-      "search"
-    ], 
-    [
-      3219, 
-      "protection"
-    ], 
-    [
-      18738, 
-      "updater"
-    ]
-  ], 
-  [], 
-  [
-    [
-      4817, 
-      "if"
-    ], 
-    [
-      4768, 
-      "you"
-    ], 
-    [
-      2252, 
-      "installed"
-    ], 
-    [
-      8649, 
-      "yahoo"
-    ], 
-    [
-      6518, 
-      "search"
-    ], 
-    [
-      3219, 
-      "protection"
-    ], 
-    [
-      4804, 
-      "from"
-    ], 
-    [
-      4921, 
-      "time"
-    ], 
-    [
-      4772, 
-      "to"
-    ], 
-    [
-      4921, 
-      "time"
-    ], 
-    [
-      8649, 
-      "yahoo"
-    ], 
-    [
-      4798, 
-      "may"
-    ], 
-    [
-      432, 
-      "automatically"
-    ], 
-    [
-      4915, 
-      "download"
-    ], 
-    [
-      4782, 
-      "and"
-    ], 
-    [
-      5352, 
-      "install"
-    ], 
-    [
-      4769, 
-      "the"
-    ], 
-    [
-      2413, 
-      "latest"
-    ], 
-    [
-      4820, 
-      "version"
-    ], 
-    [
-      4774, 
-      "of"
-    ], 
-    [
-      8649, 
-      "yahoo"
-    ], 
-    [
-      6518, 
-      "search"
-    ], 
-    [
-      3219, 
-      "protection"
-    ], 
-    [
-      4805, 
-      "without"
-    ], 
-    [
-      4850, 
-      "prior"
-    ], 
-    [
-      2780, 
-      "notification"
-    ], 
-    [
-      5337, 
-      "visit"
-    ], 
-    [
-      4769, 
-      "the"
-    ], 
-    [
-      3132, 
-      "privacy"
-    ], 
-    [
-      5703, 
-      "module"
-    ], 
-    [
-      4772, 
-      "to"
-    ], 
-    [
-      5736, 
-      "turn"
-    ], 
-    [
-      5096, 
-      "off"
-    ], 
-    [
-      4664, 
-      "or"
-    ], 
-    [
-      5563, 
-      "change"
-    ], 
-    [
-      4819, 
-      "your"
-    ], 
-    [
-      6192, 
-      "settings"
-    ], 
-    [
-      4813, 
-      "for"
-    ], 
-    [
-      4775, 
-      "this"
-    ], 
-    [
-      5987, 
-      "feature"
-    ], 
-    [
-      4782, 
-      "and"
-    ], 
-    [
-      5109, 
-      "find"
-    ], 
-    [
-      4872, 
-      "out"
-    ], 
-    [
-      5172, 
-      "more"
-    ]
-  ], 
-  [], 
-  [
-    [
-      1755, 
-      "fees"
-    ], 
-    [
-      4782, 
-      "and"
-    ], 
-    [
-      5840, 
-      "payments"
-    ]
-  ], 
-  [], 
-  [
-    [
-      5220, 
-      "also"
-    ], 
-    [
-      8649, 
-      "yahoo"
-    ], 
-    [
-      3534, 
-      "reserves"
-    ], 
-    [
-      4769, 
-      "the"
-    ], 
-    [
-      4771, 
-      "right"
-    ], 
-    [
-      4772, 
-      "to"
-    ], 
-    [
-      602, 
-      "charge"
-    ], 
-    [
-      1755, 
-      "fees"
-    ], 
-    [
-      4813, 
-      "for"
-    ], 
-    [
-      5233, 
-      "future"
-    ], 
-    [
-      4800, 
-      "use"
-    ], 
-    [
-      4774, 
-      "of"
-    ], 
-    [
-      4664, 
-      "or"
-    ], 
-    [
-      5833, 
-      "access"
-    ], 
-    [
-      4772, 
-      "to"
-    ], 
-    [
-      4769, 
-      "the"
-    ], 
-    [
-      8649, 
-      "yahoo"
-    ], 
-    [
-      4835, 
-      "software"
-    ], 
-    [
-      4664, 
-      "or"
-    ], 
-    [
-      4769, 
-      "the"
-    ], 
-    [
-      8649, 
-      "yahoo"
-    ], 
-    [
-      4863, 
-      "services"
-    ], 
-    [
-      4782, 
-      "and"
-    ], 
-    [
-      5282, 
-      "web"
-    ], 
-    [
-      5283, 
-      "sites"
-    ], 
-    [
-      669, 
-      "collectively"
-    ], 
-    [
-      8649, 
-      "yahoo"
-    ], 
-    [
-      4835, 
-      "software"
-    ], 
-    [
-      4863, 
-      "services"
-    ], 
-    [
-      4760, 
-      "in"
-    ], 
-    [
-      8649, 
-      "yahoo"
-    ], 
-    [
-      3744, 
-      "sole"
-    ], 
-    [
-      1331, 
-      "discretion"
-    ], 
-    [
-      4817, 
-      "if"
-    ], 
-    [
-      8649, 
-      "yahoo"
-    ], 
-    [
-      1075, 
-      "decides"
-    ], 
-    [
-      4772, 
-      "to"
-    ], 
-    [
-      602, 
-      "charge"
-    ], 
-    [
-      4813, 
-      "for"
-    ], 
-    [
-      4769, 
-      "the"
-    ], 
-    [
-      8649, 
-      "yahoo"
-    ], 
-    [
-      4835, 
-      "software"
-    ], 
-    [
-      4863, 
-      "services"
-    ], 
-    [
-      4875, 
-      "such"
-    ], 
-    [
-      604, 
-      "charges"
-    ], 
-    [
-      4877, 
-      "will"
-    ], 
-    [
-      4808, 
-      "be"
-    ], 
-    [
-      1308, 
-      "disclosed"
-    ], 
-    [
-      4772, 
-      "to"
-    ], 
-    [
-      4768, 
-      "you"
-    ], 
-    [
-      4850, 
-      "prior"
-    ]
-  ], 
-  [], 
-  [
-    [
-      1303, 
-      "disclaimer"
-    ], 
-    [
-      4774, 
-      "of"
-    ], 
-    [
-      4360, 
-      "warranties"
-    ], 
-    [
-      4499, 
-      "by"
-    ], 
-    [
-      8649, 
-      "yahoo"
-    ]
-  ], 
-  [], 
-  [
-    [
-      4800, 
-      "use"
-    ], 
-    [
-      4774, 
-      "of"
-    ], 
-    [
-      4769, 
-      "the"
-    ], 
-    [
-      8649, 
-      "yahoo"
-    ], 
-    [
-      4835, 
-      "software"
-    ], 
-    [
-      4782, 
-      "and"
-    ], 
-    [
-      4853, 
-      "any"
-    ], 
-    [
-      4864, 
-      "data"
-    ], 
-    [
-      6309, 
-      "accessed"
-    ], 
-    [
-      4789, 
-      "through"
-    ], 
-    [
-      4769, 
-      "the"
-    ], 
-    [
-      8649, 
-      "yahoo"
-    ], 
-    [
-      4835, 
-      "software"
-    ], 
-    [
-      4875, 
-      "such"
-    ], 
-    [
-      4762, 
-      "as"
-    ], 
-    [
-      5558, 
-      "stock"
-    ], 
-    [
-      11173, 
-      "quotes"
-    ], 
-    [
-      6116, 
-      "market"
-    ], 
-    [
-      5116, 
-      "information"
-    ], 
-    [
-      7818, 
-      "news"
-    ], 
-    [
-      4664, 
-      "or"
-    ], 
-    [
-      4814, 
-      "other"
-    ], 
-    [
-      5116, 
-      "information"
-    ], 
-    [
-      4852, 
-      "is"
-    ], 
-    [
-      4485, 
-      "at"
-    ], 
-    [
-      4819, 
-      "your"
-    ], 
-    [
-      3744, 
-      "sole"
-    ], 
-    [
-      4997, 
-      "risk"
-    ], 
-    [
-      5315, 
-      "they"
-    ], 
-    [
-      4822, 
-      "are"
-    ], 
-    [
-      4836, 
-      "provided"
-    ], 
-    [
-      4762, 
-      "as"
-    ], 
-    [
-      4852, 
-      "is"
-    ]
-  ], 
-  [], 
-  [
-    [
-      4853, 
-      "any"
-    ], 
-    [
-      5138, 
-      "material"
-    ], 
-    [
-      4664, 
-      "or"
-    ], 
-    [
-      5213, 
-      "service"
-    ], 
-    [
-      4905, 
-      "downloaded"
-    ], 
-    [
-      4664, 
-      "or"
-    ], 
-    [
-      4870, 
-      "otherwise"
-    ], 
-    [
-      2829, 
-      "obtained"
-    ], 
-    [
-      4789, 
-      "through"
-    ], 
-    [
-      4769, 
-      "the"
-    ], 
-    [
-      4800, 
-      "use"
-    ], 
-    [
-      4774, 
-      "of"
-    ], 
-    [
-      4769, 
-      "the"
-    ], 
-    [
-      8649, 
-      "yahoo"
-    ], 
-    [
-      4835, 
-      "software"
-    ], 
-    [
-      4875, 
-      "such"
-    ], 
-    [
-      4762, 
-      "as"
-    ], 
-    [
-      4853, 
-      "any"
-    ], 
-    [
-      5053, 
-      "anti"
-    ], 
-    [
-      6128, 
-      "spyware"
-    ], 
-    [
-      5987, 
-      "feature"
-    ], 
-    [
-      4852, 
-      "is"
-    ], 
-    [
-      5717, 
-      "done"
-    ], 
-    [
-      4485, 
-      "at"
-    ], 
-    [
-      4819, 
-      "your"
-    ], 
-    [
-      4979, 
-      "own"
-    ], 
-    [
-      1331, 
-      "discretion"
-    ], 
-    [
-      4782, 
-      "and"
-    ], 
-    [
-      4997, 
-      "risk"
-    ], 
-    [
-      4782, 
-      "and"
-    ], 
-    [
-      4768, 
-      "you"
-    ], 
-    [
-      4877, 
-      "will"
-    ], 
-    [
-      4808, 
-      "be"
-    ], 
-    [
-      3745, 
-      "solely"
-    ], 
-    [
-      3561, 
-      "responsible"
-    ], 
-    [
-      4813, 
-      "for"
-    ], 
-    [
-      4853, 
-      "any"
-    ], 
-    [
-      1052, 
-      "damage"
-    ], 
-    [
-      4772, 
-      "to"
-    ], 
-    [
-      4819, 
-      "your"
-    ], 
-    [
-      5135, 
-      "computer"
-    ], 
-    [
-      5418, 
-      "system"
-    ], 
-    [
-      4664, 
-      "or"
-    ], 
-    [
-      2550, 
-      "loss"
-    ], 
-    [
-      4774, 
-      "of"
-    ], 
-    [
-      4864, 
-      "data"
-    ], 
-    [
-      4837, 
-      "that"
-    ], 
-    [
-      5600, 
-      "results"
-    ], 
-    [
-      4804, 
-      "from"
-    ], 
-    [
-      4769, 
-      "the"
-    ], 
-    [
-      4915, 
-      "download"
-    ], 
-    [
-      4782, 
-      "and"
-    ], 
-    [
-      4664, 
-      "or"
-    ], 
-    [
-      4800, 
-      "use"
-    ], 
-    [
-      4774, 
-      "of"
-    ], 
-    [
-      4853, 
-      "any"
-    ], 
-    [
-      4875, 
-      "such"
-    ], 
-    [
-      5138, 
-      "material"
-    ], 
-    [
-      4664, 
-      "or"
-    ], 
-    [
-      5213, 
-      "service"
-    ]
-  ], 
-  [], 
-  [
-    [
-      8649, 
-      "yahoo"
-    ], 
-    [
-      4933, 
-      "its"
-    ], 
-    [
-      5660, 
-      "officers"
-    ], 
-    [
-      5615, 
-      "directors"
-    ], 
-    [
-      1485, 
-      "employees"
-    ], 
-    [
-      897, 
-      "contractors"
-    ], 
-    [
-      5616, 
-      "agents"
-    ], 
-    [
-      148, 
-      "affiliates"
-    ], 
-    [
-      4782, 
-      "and"
-    ], 
-    [
-      376, 
-      "assigns"
-    ], 
-    [
-      669, 
-      "collectively"
-    ], 
-    [
-      8649, 
-      "yahoo"
-    ], 
-    [
-      5449, 
-      "entities"
-    ], 
-    [
-      4782, 
-      "and"
-    ], 
-    [
-      8649, 
-      "yahoo"
-    ], 
-    [
-      2504, 
-      "licensors"
-    ], 
-    [
-      4823, 
-      "do"
-    ], 
-    [
-      4778, 
-      "not"
-    ], 
-    [
-      3495, 
-      "represent"
-    ], 
-    [
-      4837, 
-      "that"
-    ], 
-    [
-      4769, 
-      "the"
-    ], 
-    [
-      8649, 
-      "yahoo"
-    ], 
-    [
-      4835, 
-      "software"
-    ], 
-    [
-      4664, 
-      "or"
-    ], 
-    [
-      4853, 
-      "any"
-    ], 
-    [
-      4864, 
-      "data"
-    ], 
-    [
-      6309, 
-      "accessed"
-    ], 
-    [
-      3989, 
-      "therefrom"
-    ], 
-    [
-      4852, 
-      "is"
-    ], 
-    [
-      313, 
-      "appropriate"
-    ], 
-    [
-      4664, 
-      "or"
-    ], 
-    [
-      4946, 
-      "available"
-    ], 
-    [
-      4813, 
-      "for"
-    ], 
-    [
-      4800, 
-      "use"
-    ], 
-    [
-      2895, 
-      "outside"
-    ], 
-    [
-      4769, 
-      "the"
-    ], 
-    [
-      5236, 
-      "united"
-    ], 
-    [
-      5237, 
-      "states"
-    ]
-  ], 
-  [], 
-  [
-    [
-      4769, 
-      "the"
-    ], 
-    [
-      8649, 
-      "yahoo"
-    ], 
-    [
-      5449, 
-      "entities"
-    ], 
-    [
-      4782, 
-      "and"
-    ], 
-    [
-      8649, 
-      "yahoo"
-    ], 
-    [
-      2504, 
-      "licensors"
-    ], 
-    [
-      1711, 
-      "expressly"
-    ], 
-    [
-      1301, 
-      "disclaim"
-    ], 
-    [
-      4812, 
-      "all"
-    ], 
-    [
-      4360, 
-      "warranties"
-    ], 
-    [
-      4774, 
-      "of"
-    ], 
-    [
-      4853, 
-      "any"
-    ], 
-    [
-      5008, 
-      "kind"
-    ], 
-    [
-      4868, 
-      "whether"
-    ], 
-    [
-      1707, 
-      "express"
-    ], 
-    [
-      4664, 
-      "or"
-    ], 
-    [
-      4854, 
-      "implied"
-    ], 
-    [
-      3422, 
-      "relating"
-    ], 
-    [
-      4772, 
-      "to"
-    ], 
-    [
-      4769, 
-      "the"
-    ], 
-    [
-      8649, 
-      "yahoo"
-    ], 
-    [
-      4835, 
-      "software"
-    ], 
-    [
-      4782, 
-      "and"
-    ], 
-    [
-      4853, 
-      "any"
-    ], 
-    [
-      4864, 
-      "data"
-    ], 
-    [
-      6309, 
-      "accessed"
-    ], 
-    [
-      3989, 
-      "therefrom"
-    ], 
-    [
-      4664, 
-      "or"
-    ], 
-    [
-      4769, 
-      "the"
-    ], 
-    [
-      51, 
-      "accuracy"
-    ], 
-    [
-      4007, 
-      "timeliness"
-    ], 
-    [
-      729, 
-      "completeness"
-    ], 
-    [
-      4664, 
-      "or"
-    ], 
-    [
-      104, 
-      "adequacy"
-    ], 
-    [
-      4774, 
-      "of"
-    ], 
-    [
-      4769, 
-      "the"
-    ], 
-    [
-      8649, 
-      "yahoo"
-    ], 
-    [
-      4835, 
-      "software"
-    ], 
-    [
-      4782, 
-      "and"
-    ], 
-    [
-      4853, 
-      "any"
-    ], 
-    [
-      4864, 
-      "data"
-    ], 
-    [
-      6309, 
-      "accessed"
-    ], 
-    [
-      3989, 
-      "therefrom"
-    ], 
-    [
-      4784, 
-      "including"
-    ], 
-    [
-      4769, 
-      "the"
-    ], 
-    [
-      4854, 
-      "implied"
-    ], 
-    [
-      4360, 
-      "warranties"
-    ], 
-    [
-      4774, 
-      "of"
-    ], 
-    [
-      4938, 
-      "title"
-    ], 
-    [
-      2617, 
-      "merchantability"
-    ], 
-    [
-      5209, 
-      "satisfactory"
-    ], 
-    [
-      5210, 
-      "quality"
-    ], 
-    [
-      1778, 
-      "fitness"
-    ], 
-    [
-      4813, 
-      "for"
-    ], 
-    [
-      4856, 
-      "particular"
-    ], 
-    [
-      4857, 
-      "purpose"
-    ], 
-    [
-      4782, 
-      "and"
-    ], 
-    [
-      4781, 
-      "non"
-    ], 
-    [
-      2205, 
-      "infringement"
-    ]
-  ], 
-  [], 
-  [
-    [
-      4769, 
-      "the"
-    ], 
-    [
-      8649, 
-      "yahoo"
-    ], 
-    [
-      4835, 
-      "software"
-    ], 
-    [
-      4852, 
-      "is"
-    ], 
-    [
-      4778, 
-      "not"
-    ], 
-    [
-      1231, 
-      "designed"
-    ], 
-    [
-      2287, 
-      "intended"
-    ], 
-    [
-      4664, 
-      "or"
-    ], 
-    [
-      2494, 
-      "licensed"
-    ], 
-    [
-      4813, 
-      "for"
-    ], 
-    [
-      4800, 
-      "use"
-    ], 
-    [
-      4760, 
-      "in"
-    ], 
-    [
-      5641, 
-      "hazardous"
-    ], 
-    [
-      5978, 
-      "environments"
-    ], 
-    [
-      3522, 
-      "requiring"
-    ], 
-    [
-      5225, 
-      "fail"
-    ], 
-    [
-      10956, 
-      "safe"
-    ], 
-    [
-      925, 
-      "controls"
-    ], 
-    [
-      4784, 
-      "including"
-    ], 
-    [
-      4805, 
-      "without"
-    ], 
-    [
-      2511, 
-      "limitation"
-    ], 
-    [
-      4769, 
-      "the"
-    ], 
-    [
-      5292, 
-      "design"
-    ], 
-    [
-      5802, 
-      "construction"
-    ], 
-    [
-      5004, 
-      "maintenance"
-    ], 
-    [
-      4664, 
-      "or"
-    ], 
-    [
-      5017, 
-      "operation"
-    ], 
-    [
-      4774, 
-      "of"
-    ], 
-    [
-      2789, 
-      "nuclear"
-    ], 
-    [
-      6584, 
-      "facilities"
-    ], 
-    [
-      7280, 
-      "aircraft"
-    ], 
-    [
-      7281, 
-      "navigation"
-    ], 
-    [
-      4664, 
-      "or"
-    ], 
-    [
-      5683, 
-      "communication"
-    ], 
-    [
-      5285, 
-      "systems"
-    ], 
-    [
-      6070, 
-      "air"
-    ], 
-    [
-      7282, 
-      "traffic"
-    ], 
-    [
-      5002, 
-      "control"
-    ], 
-    [
-      4782, 
-      "and"
-    ], 
-    [
-      7283, 
-      "life"
-    ], 
-    [
-      5005, 
-      "support"
-    ], 
-    [
-      4664, 
-      "or"
-    ], 
-    [
-      4371, 
-      "weapons"
-    ], 
-    [
-      5285, 
-      "systems"
-    ], 
-    [
-      8649, 
-      "yahoo"
-    ], 
-    [
-      3753, 
-      "specifically"
-    ], 
-    [
-      1306, 
-      "disclaims"
-    ], 
-    [
-      4853, 
-      "any"
-    ], 
-    [
-      1707, 
-      "express"
-    ], 
-    [
-      4664, 
-      "or"
-    ], 
-    [
-      4854, 
-      "implied"
-    ], 
-    [
-      4363, 
-      "warranty"
-    ], 
-    [
-      4774, 
-      "of"
-    ], 
-    [
-      1778, 
-      "fitness"
-    ], 
-    [
-      4813, 
-      "for"
-    ], 
-    [
-      4875, 
-      "such"
-    ], 
-    [
-      3272, 
-      "purposes"
-    ]
-  ], 
-  [], 
-  [
-    [
-      4817, 
-      "if"
-    ], 
-    [
-      4769, 
-      "the"
-    ], 
-    [
-      8649, 
-      "yahoo"
-    ], 
-    [
-      4835, 
-      "software"
-    ], 
-    [
-      4664, 
-      "or"
-    ], 
-    [
-      4853, 
-      "any"
-    ], 
-    [
-      4864, 
-      "data"
-    ], 
-    [
-      6309, 
-      "accessed"
-    ], 
-    [
-      3989, 
-      "therefrom"
-    ], 
-    [
-      3227, 
-      "proves"
-    ], 
-    [
-      1141, 
-      "defective"
-    ], 
-    [
-      4768, 
-      "you"
-    ], 
-    [
-      4782, 
-      "and"
-    ], 
-    [
-      4778, 
-      "not"
-    ], 
-    [
-      4769, 
-      "the"
-    ], 
-    [
-      8649, 
-      "yahoo"
-    ], 
-    [
-      5449, 
-      "entities"
-    ], 
-    [
-      4664, 
-      "or"
-    ], 
-    [
-      4769, 
-      "the"
-    ], 
-    [
-      8649, 
-      "yahoo"
-    ], 
-    [
-      2504, 
-      "licensors"
-    ], 
-    [
-      382, 
-      "assume"
-    ], 
-    [
-      4769, 
-      "the"
-    ], 
-    [
-      5106, 
-      "entire"
-    ], 
-    [
-      982, 
-      "cost"
-    ], 
-    [
-      4774, 
-      "of"
-    ], 
-    [
-      4812, 
-      "all"
-    ], 
-    [
-      5125, 
-      "repair"
-    ], 
-    [
-      4664, 
-      "or"
-    ], 
-    [
-      5430, 
-      "injury"
-    ], 
-    [
-      4774, 
-      "of"
-    ], 
-    [
-      4853, 
-      "any"
-    ], 
-    [
-      5008, 
-      "kind"
-    ], 
-    [
-      4873, 
-      "even"
-    ], 
-    [
-      4817, 
-      "if"
-    ], 
-    [
-      4769, 
-      "the"
-    ], 
-    [
-      8649, 
-      "yahoo"
-    ], 
-    [
-      5449, 
-      "entities"
-    ], 
-    [
-      4664, 
-      "or"
-    ], 
-    [
-      8649, 
-      "yahoo"
-    ], 
-    [
-      2504, 
-      "licensors"
-    ], 
-    [
-      4914, 
-      "have"
-    ], 
-    [
-      4966, 
-      "been"
-    ], 
-    [
-      137, 
-      "advised"
-    ], 
-    [
-      4774, 
-      "of"
-    ], 
-    [
-      4769, 
-      "the"
-    ], 
-    [
-      4874, 
-      "possibility"
-    ], 
-    [
-      4774, 
-      "of"
-    ], 
-    [
-      4875, 
-      "such"
-    ], 
-    [
-      1140, 
-      "defect"
-    ], 
-    [
-      4664, 
-      "or"
-    ], 
-    [
-      1053, 
-      "damages"
-    ], 
-    [
-      5121, 
-      "some"
-    ], 
-    [
-      2387, 
-      "jurisdictions"
-    ], 
-    [
-      4823, 
-      "do"
-    ], 
-    [
-      4778, 
-      "not"
-    ], 
-    [
-      5169, 
-      "allow"
-    ], 
-    [
-      3568, 
-      "restrictions"
-    ], 
-    [
-      4866, 
-      "on"
-    ], 
-    [
-      4854, 
-      "implied"
-    ], 
-    [
-      4360, 
-      "warranties"
-    ], 
-    [
-      4824, 
-      "so"
-    ], 
-    [
-      5121, 
-      "some"
-    ], 
-    [
-      4774, 
-      "of"
-    ], 
-    [
-      5161, 
-      "these"
-    ], 
-    [
-      2512, 
-      "limitations"
-    ], 
-    [
-      4798, 
-      "may"
-    ], 
-    [
-      4778, 
-      "not"
-    ], 
-    [
-      4908, 
-      "apply"
-    ], 
-    [
-      4772, 
-      "to"
-    ], 
-    [
-      4768, 
-      "you"
-    ]
-  ], 
-  [], 
-  [
-    [
-      2511, 
-      "limitation"
-    ], 
-    [
-      4774, 
-      "of"
-    ], 
-    [
-      2479, 
-      "liability"
-    ]
-  ], 
-  [], 
-  [
-    [
-      4769, 
-      "the"
-    ], 
-    [
-      8649, 
-      "yahoo"
-    ], 
-    [
-      5449, 
-      "entities"
-    ], 
-    [
-      4782, 
-      "and"
-    ], 
-    [
-      8649, 
-      "yahoo"
-    ], 
-    [
-      2504, 
-      "licensors"
-    ], 
-    [
-      4877, 
-      "will"
-    ], 
-    [
-      4778, 
-      "not"
-    ], 
-    [
-      4808, 
-      "be"
-    ], 
-    [
-      2481, 
-      "liable"
-    ], 
-    [
-      4772, 
-      "to"
-    ], 
-    [
-      4768, 
-      "you"
-    ], 
-    [
-      4813, 
-      "for"
-    ], 
-    [
-      635, 
-      "claims"
-    ], 
-    [
-      4782, 
-      "and"
-    ], 
-    [
-      2478, 
-      "liabilities"
-    ], 
-    [
-      4774, 
-      "of"
-    ], 
-    [
-      4853, 
-      "any"
-    ], 
-    [
-      5008, 
-      "kind"
-    ], 
-    [
-      333, 
-      "arising"
-    ], 
-    [
-      4872, 
-      "out"
-    ], 
-    [
-      4774, 
-      "of"
-    ], 
-    [
-      4664, 
-      "or"
-    ], 
-    [
-      4760, 
-      "in"
-    ], 
-    [
-      4853, 
-      "any"
-    ], 
-    [
-      4871, 
-      "way"
-    ], 
-    [
-      3421, 
-      "related"
-    ], 
-    [
-      4772, 
-      "to"
-    ], 
-    [
-      4769, 
-      "the"
-    ], 
-    [
-      4800, 
-      "use"
-    ], 
-    [
-      4774, 
-      "of"
-    ], 
-    [
-      4769, 
-      "the"
-    ], 
-    [
-      8649, 
-      "yahoo"
-    ], 
-    [
-      4835, 
-      "software"
-    ], 
-    [
-      4499, 
-      "by"
-    ], 
-    [
-      5268, 
-      "yourself"
-    ], 
-    [
-      4664, 
-      "or"
-    ], 
-    [
-      4499, 
-      "by"
-    ], 
-    [
-      4935, 
-      "third"
-    ], 
-    [
-      2939, 
-      "parties"
-    ], 
-    [
-      4772, 
-      "to"
-    ], 
-    [
-      4769, 
-      "the"
-    ], 
-    [
-      4800, 
-      "use"
-    ], 
-    [
-      4664, 
-      "or"
-    ], 
-    [
-      4781, 
-      "non"
-    ], 
-    [
-      4800, 
-      "use"
-    ], 
-    [
-      4774, 
-      "of"
-    ], 
-    [
-      4853, 
-      "any"
-    ], 
-    [
-      null, 
-      null
-    ], 
-    [
-      9061, 
-      "firm"
-    ], 
-    [
-      4664, 
-      "or"
-    ], 
-    [
-      1063, 
-      "dealer"
-    ], 
-    [
-      4664, 
-      "or"
-    ], 
-    [
-      4772, 
-      "to"
-    ], 
-    [
-      4769, 
-      "the"
-    ], 
-    [
-      3638, 
-      "sale"
-    ], 
-    [
-      4664, 
-      "or"
-    ], 
-    [
-      3260, 
-      "purchase"
-    ], 
-    [
-      4774, 
-      "of"
-    ], 
-    [
-      4853, 
-      "any"
-    ], 
-    [
-      4929, 
-      "security"
-    ], 
-    [
-      4868, 
-      "whether"
-    ], 
-    [
-      4875, 
-      "such"
-    ], 
-    [
-      635, 
-      "claims"
-    ], 
-    [
-      4782, 
-      "and"
-    ], 
-    [
-      2478, 
-      "liabilities"
-    ], 
-    [
-      4822, 
-      "are"
-    ], 
-    [
-      5018, 
-      "based"
-    ], 
-    [
-      4866, 
-      "on"
-    ], 
-    [
-      4853, 
-      "any"
-    ], 
-    [
-      2429, 
-      "legal"
-    ], 
-    [
-      4664, 
-      "or"
-    ], 
-    [
-      1573, 
-      "equitable"
-    ], 
-    [
-      4867, 
-      "theory"
-    ]
-  ], 
-  [], 
-  [
-    [
-      4769, 
-      "the"
-    ], 
-    [
-      8649, 
-      "yahoo"
-    ], 
-    [
-      5449, 
-      "entities"
-    ], 
-    [
-      4782, 
-      "and"
-    ], 
-    [
-      8649, 
-      "yahoo"
-    ], 
-    [
-      2504, 
-      "licensors"
-    ], 
-    [
-      4822, 
-      "are"
-    ], 
-    [
-      4778, 
-      "not"
-    ], 
-    [
-      2481, 
-      "liable"
-    ], 
-    [
-      4772, 
-      "to"
-    ], 
-    [
-      4768, 
-      "you"
-    ], 
-    [
-      4813, 
-      "for"
-    ], 
-    [
-      4853, 
-      "any"
-    ], 
-    [
-      4782, 
-      "and"
-    ], 
-    [
-      4812, 
-      "all"
-    ], 
-    [
-      4860, 
-      "direct"
-    ], 
-    [
-      2126, 
-      "incidental"
-    ], 
-    [
-      4763, 
-      "special"
-    ], 
-    [
-      4861, 
-      "indirect"
-    ], 
-    [
-      4664, 
-      "or"
-    ], 
-    [
-      829, 
-      "consequential"
-    ], 
-    [
-      1053, 
-      "damages"
-    ], 
-    [
-      333, 
-      "arising"
-    ], 
-    [
-      4872, 
-      "out"
-    ], 
-    [
-      4774, 
-      "of"
-    ], 
-    [
-      4664, 
-      "or"
-    ], 
-    [
-      3421, 
-      "related"
-    ], 
-    [
-      4772, 
-      "to"
-    ], 
-    [
-      4853, 
-      "any"
-    ], 
-    [
-      4935, 
-      "third"
-    ], 
-    [
-      4936, 
-      "party"
-    ], 
-    [
-      4835, 
-      "software"
-    ], 
-    [
-      4853, 
-      "any"
-    ], 
-    [
-      4864, 
-      "data"
-    ], 
-    [
-      6309, 
-      "accessed"
-    ], 
-    [
-      4789, 
-      "through"
-    ], 
-    [
-      4769, 
-      "the"
-    ], 
-    [
-      8649, 
-      "yahoo"
-    ], 
-    [
-      4835, 
-      "software"
-    ], 
-    [
-      4819, 
-      "your"
-    ], 
-    [
-      4800, 
-      "use"
-    ], 
-    [
-      4664, 
-      "or"
-    ], 
-    [
-      2110, 
-      "inability"
-    ], 
-    [
-      4772, 
-      "to"
-    ], 
-    [
-      4800, 
-      "use"
-    ], 
-    [
-      4664, 
-      "or"
-    ], 
-    [
-      5833, 
-      "access"
-    ], 
-    [
-      4769, 
-      "the"
-    ], 
-    [
-      8649, 
-      "yahoo"
-    ]
-  ], 
-  [], 
-  [
-    [
-      4835, 
-      "software"
-    ], 
-    [
-      4664, 
-      "or"
-    ], 
-    [
-      4853, 
-      "any"
-    ], 
-    [
-      4864, 
-      "data"
-    ], 
-    [
-      4836, 
-      "provided"
-    ], 
-    [
-      4789, 
-      "through"
-    ], 
-    [
-      4769, 
-      "the"
-    ], 
-    [
-      8649, 
-      "yahoo"
-    ], 
-    [
-      4835, 
-      "software"
-    ], 
-    [
-      4868, 
-      "whether"
-    ], 
-    [
-      4875, 
-      "such"
-    ], 
-    [
-      1052, 
-      "damage"
-    ], 
-    [
-      635, 
-      "claims"
-    ], 
-    [
-      4822, 
-      "are"
-    ], 
-    [
-      5407, 
-      "brought"
-    ], 
-    [
-      4779, 
-      "under"
-    ], 
-    [
-      4853, 
-      "any"
-    ], 
-    [
-      4867, 
-      "theory"
-    ], 
-    [
-      4774, 
-      "of"
-    ], 
-    [
-      2414, 
-      "law"
-    ], 
-    [
-      4664, 
-      "or"
-    ], 
-    [
-      5796, 
-      "equity"
-    ], 
-    [
-      1053, 
-      "damages"
-    ], 
-    [
-      5399, 
-      "excluded"
-    ], 
-    [
-      4499, 
-      "by"
-    ], 
-    [
-      4775, 
-      "this"
-    ], 
-    [
-      647, 
-      "clause"
-    ], 
-    [
-      5044, 
-      "include"
-    ], 
-    [
-      4805, 
-      "without"
-    ], 
-    [
-      2511, 
-      "limitation"
-    ], 
-    [
-      4790, 
-      "those"
-    ], 
-    [
-      4813, 
-      "for"
-    ], 
-    [
-      2550, 
-      "loss"
-    ], 
-    [
-      4774, 
-      "of"
-    ], 
-    [
-      4498, 
-      "business"
-    ], 
-    [
-      3160, 
-      "profits"
-    ], 
-    [
-      5430, 
-      "injury"
-    ], 
-    [
-      4772, 
-      "to"
-    ], 
-    [
-      3003, 
-      "person"
-    ], 
-    [
-      4664, 
-      "or"
-    ], 
-    [
-      4881, 
-      "property"
-    ], 
-    [
-      4498, 
-      "business"
-    ], 
-    [
-      2332, 
-      "interruption"
-    ], 
-    [
-      2550, 
-      "loss"
-    ], 
-    [
-      4774, 
-      "of"
-    ], 
-    [
-      4498, 
-      "business"
-    ], 
-    [
-      4664, 
-      "or"
-    ], 
-    [
-      5359, 
-      "personal"
-    ], 
-    [
-      5116, 
-      "information"
-    ], 
-    [
-      5121, 
-      "some"
-    ], 
-    [
-      2387, 
-      "jurisdictions"
-    ], 
-    [
-      4823, 
-      "do"
-    ], 
-    [
-      4778, 
-      "not"
-    ], 
-    [
-      5169, 
-      "allow"
-    ], 
-    [
-      2511, 
-      "limitation"
-    ], 
-    [
-      4774, 
-      "of"
-    ], 
-    [
-      2126, 
-      "incidental"
-    ], 
-    [
-      4664, 
-      "or"
-    ], 
-    [
-      829, 
-      "consequential"
-    ], 
-    [
-      1053, 
-      "damages"
-    ], 
-    [
-      4824, 
-      "so"
-    ], 
-    [
-      4775, 
-      "this"
-    ], 
-    [
-      3567, 
-      "restriction"
-    ], 
-    [
-      4798, 
-      "may"
-    ], 
-    [
-      4778, 
-      "not"
-    ], 
-    [
-      4908, 
-      "apply"
-    ], 
-    [
-      4772, 
-      "to"
-    ], 
-    [
-      4768, 
-      "you"
-    ]
-  ], 
-  [], 
-  [
-    [
-      5116, 
-      "information"
-    ], 
-    [
-      4836, 
-      "provided"
-    ], 
-    [
-      4789, 
-      "through"
-    ], 
-    [
-      4769, 
-      "the"
-    ], 
-    [
-      8649, 
-      "yahoo"
-    ], 
-    [
-      4835, 
-      "software"
-    ], 
-    [
-      4784, 
-      "including"
-    ], 
-    [
-      5558, 
-      "stock"
-    ], 
-    [
-      11173, 
-      "quotes"
-    ], 
-    [
-      249, 
-      "analysis"
-    ], 
-    [
-      6116, 
-      "market"
-    ], 
-    [
-      5116, 
-      "information"
-    ], 
-    [
-      7818, 
-      "news"
-    ], 
-    [
-      4782, 
-      "and"
-    ], 
-    [
-      5881, 
-      "financial"
-    ], 
-    [
-      4864, 
-      "data"
-    ], 
-    [
-      4798, 
-      "may"
-    ], 
-    [
-      4808, 
-      "be"
-    ], 
-    [
-      11278, 
-      "delayed"
-    ], 
-    [
-      2115, 
-      "inaccurate"
-    ], 
-    [
-      4664, 
-      "or"
-    ], 
-    [
-      4954, 
-      "contain"
-    ], 
-    [
-      5783, 
-      "errors"
-    ], 
-    [
-      4664, 
-      "or"
-    ], 
-    [
-      2848, 
-      "omissions"
-    ], 
-    [
-      4782, 
-      "and"
-    ], 
-    [
-      4769, 
-      "the"
-    ], 
-    [
-      8649, 
-      "yahoo"
-    ], 
-    [
-      5449, 
-      "entities"
-    ], 
-    [
-      4782, 
-      "and"
-    ], 
-    [
-      8649, 
-      "yahoo"
-    ], 
-    [
-      2504, 
-      "licensors"
-    ], 
-    [
-      4877, 
-      "will"
-    ], 
-    [
-      4914, 
-      "have"
-    ], 
-    [
-      4634, 
-      "no"
-    ], 
-    [
-      2479, 
-      "liability"
-    ], 
-    [
-      4777, 
-      "with"
-    ], 
-    [
-      4924, 
-      "respect"
-    ], 
-    [
-      3993, 
-      "thereto"
-    ], 
-    [
-      8649, 
-      "yahoo"
-    ], 
-    [
-      4798, 
-      "may"
-    ], 
-    [
-      5563, 
-      "change"
-    ], 
-    [
-      4664, 
-      "or"
-    ], 
-    [
-      1319, 
-      "discontinue"
-    ], 
-    [
-      4853, 
-      "any"
-    ], 
-    [
-      8984, 
-      "aspect"
-    ], 
-    [
-      4664, 
-      "or"
-    ], 
-    [
-      5987, 
-      "feature"
-    ], 
-    [
-      4774, 
-      "of"
-    ], 
-    [
-      4769, 
-      "the"
-    ], 
-    [
-      8649, 
-      "yahoo"
-    ], 
-    [
-      4835, 
-      "software"
-    ], 
-    [
-      4664, 
-      "or"
-    ], 
-    [
-      4769, 
-      "the"
-    ], 
-    [
-      4800, 
-      "use"
-    ], 
-    [
-      4774, 
-      "of"
-    ], 
-    [
-      4812, 
-      "all"
-    ], 
-    [
-      4664, 
-      "or"
-    ], 
-    [
-      4853, 
-      "any"
-    ], 
-    [
-      5380, 
-      "features"
-    ], 
-    [
-      4664, 
-      "or"
-    ], 
-    [
-      5435, 
-      "technology"
-    ], 
-    [
-      4760, 
-      "in"
-    ], 
-    [
-      4769, 
-      "the"
-    ], 
-    [
-      8649, 
-      "yahoo"
-    ], 
-    [
-      4835, 
-      "software"
-    ], 
-    [
-      4485, 
-      "at"
-    ], 
-    [
-      4853, 
-      "any"
-    ], 
-    [
-      4921, 
-      "time"
-    ], 
-    [
-      4805, 
-      "without"
-    ], 
-    [
-      4850, 
-      "prior"
-    ], 
-    [
-      4843, 
-      "notice"
-    ], 
-    [
-      4772, 
-      "to"
-    ], 
-    [
-      4768, 
-      "you"
-    ], 
-    [
-      4784, 
-      "including"
-    ], 
-    [
-      4821, 
-      "but"
-    ], 
-    [
-      4778, 
-      "not"
-    ], 
-    [
-      4855, 
-      "limited"
-    ], 
-    [
-      4772, 
-      "to"
-    ], 
-    [
-      5394, 
-      "content"
-    ], 
-    [
-      6396, 
-      "hours"
-    ], 
-    [
-      4774, 
-      "of"
-    ], 
-    [
-      434, 
-      "availability"
-    ]
-  ], 
-  [], 
-  [
-    [
-      2154, 
-      "indemnification"
-    ]
-  ], 
-  [], 
-  [
-    [
-      4768, 
-      "you"
-    ], 
-    [
-      198, 
-      "agree"
-    ], 
-    [
-      4772, 
-      "to"
-    ], 
-    [
-      2158, 
-      "indemnify"
-    ], 
-    [
-      4782, 
-      "and"
-    ], 
-    [
-      2016, 
-      "hold"
-    ], 
-    [
-      4769, 
-      "the"
-    ], 
-    [
-      8649, 
-      "yahoo"
-    ], 
-    [
-      5449, 
-      "entities"
-    ], 
-    [
-      1985, 
-      "harmless"
-    ], 
-    [
-      4804, 
-      "from"
-    ], 
-    [
-      4853, 
-      "any"
-    ], 
-    [
-      631, 
-      "claim"
-    ], 
-    [
-      4664, 
-      "or"
-    ], 
-    [
-      1179, 
-      "demand"
-    ], 
-    [
-      4784, 
-      "including"
-    ], 
-    [
-      3302, 
-      "reasonable"
-    ], 
-    [
-      396, 
-      "attorneys"
-    ], 
-    [
-      1755, 
-      "fees"
-    ], 
-    [
-      4920, 
-      "made"
-    ], 
-    [
-      4499, 
-      "by"
-    ], 
-    [
-      4853, 
-      "any"
-    ], 
-    [
-      4935, 
-      "third"
-    ], 
-    [
-      4936, 
-      "party"
-    ], 
-    [
-      4760, 
-      "in"
-    ], 
-    [
-      819, 
-      "connection"
-    ], 
-    [
-      4777, 
-      "with"
-    ], 
-    [
-      4664, 
-      "or"
-    ], 
-    [
-      333, 
-      "arising"
-    ], 
-    [
-      4872, 
-      "out"
-    ], 
-    [
-      4774, 
-      "of"
-    ], 
-    [
-      4819, 
-      "your"
-    ], 
-    [
-      4800, 
-      "use"
-    ], 
-    [
-      4774, 
-      "of"
-    ], 
-    [
-      4769, 
-      "the"
-    ], 
-    [
-      8649, 
-      "yahoo"
-    ], 
-    [
-      4835, 
-      "software"
-    ], 
-    [
-      4819, 
-      "your"
-    ], 
-    [
-      4334, 
-      "violation"
-    ], 
-    [
-      4774, 
-      "of"
-    ], 
-    [
-      4853, 
-      "any"
-    ], 
-    [
-      4913, 
-      "terms"
-    ], 
-    [
-      4664, 
-      "or"
-    ], 
-    [
-      4839, 
-      "conditions"
-    ], 
-    [
-      4774, 
-      "of"
-    ], 
-    [
-      4775, 
-      "this"
-    ], 
-    [
-      4835, 
-      "software"
-    ], 
-    [
-      2493, 
-      "license"
-    ], 
-    [
-      4819, 
-      "your"
-    ], 
-    [
-      4334, 
-      "violation"
-    ], 
-    [
-      4774, 
-      "of"
-    ], 
-    [
-      304, 
-      "applicable"
-    ], 
-    [
-      2417, 
-      "laws"
-    ], 
-    [
-      4664, 
-      "or"
-    ], 
-    [
-      4819, 
-      "your"
-    ], 
-    [
-      4334, 
-      "violation"
-    ], 
-    [
-      4774, 
-      "of"
-    ], 
-    [
-      4853, 
-      "any"
-    ], 
-    [
-      4882, 
-      "rights"
-    ], 
-    [
-      4774, 
-      "of"
-    ], 
-    [
-      5387, 
-      "another"
-    ], 
-    [
-      3003, 
-      "person"
-    ], 
-    [
-      4664, 
-      "or"
-    ], 
-    [
-      4918, 
-      "entity"
-    ]
-  ], 
-  [], 
-  [
-    [
-      1906, 
-      "government"
-    ], 
-    [
-      4984, 
-      "end"
-    ], 
-    [
-      4985, 
-      "users"
-    ]
-  ], 
-  [], 
-  [
-    [
-      4817, 
-      "if"
-    ], 
-    [
-      4769, 
-      "the"
-    ], 
-    [
-      8649, 
-      "yahoo"
-    ], 
-    [
-      4835, 
-      "software"
-    ], 
-    [
-      4782, 
-      "and"
-    ], 
-    [
-      3421, 
-      "related"
-    ], 
-    [
-      4845, 
-      "documentation"
-    ], 
-    [
-      4822, 
-      "are"
-    ], 
-    [
-      5994, 
-      "supplied"
-    ], 
-    [
-      4772, 
-      "to"
-    ], 
-    [
-      4664, 
-      "or"
-    ], 
-    [
-      3261, 
-      "purchased"
-    ], 
-    [
-      4499, 
-      "by"
-    ], 
-    [
-      4664, 
-      "or"
-    ], 
-    [
-      4866, 
-      "on"
-    ], 
-    [
-      5349, 
-      "behalf"
-    ], 
-    [
-      4774, 
-      "of"
-    ], 
-    [
-      4769, 
-      "the"
-    ], 
-    [
-      5236, 
-      "united"
-    ], 
-    [
-      5237, 
-      "states"
-    ], 
-    [
-      1906, 
-      "government"
-    ], 
-    [
-      5097, 
-      "then"
-    ], 
-    [
-      4769, 
-      "the"
-    ], 
-    [
-      8649, 
-      "yahoo"
-    ], 
-    [
-      4835, 
-      "software"
-    ], 
-    [
-      4852, 
-      "is"
-    ], 
-    [
-      1132, 
-      "deemed"
-    ], 
-    [
-      4772, 
-      "to"
-    ], 
-    [
-      4808, 
-      "be"
-    ], 
-    [
-      679, 
-      "commercial"
-    ], 
-    [
-      4835, 
-      "software"
-    ], 
-    [
-      4762, 
-      "as"
-    ], 
-    [
-      4837, 
-      "that"
-    ], 
-    [
-      5459, 
-      "term"
-    ], 
-    [
-      4852, 
-      "is"
-    ], 
-    [
-      4815, 
-      "used"
-    ], 
-    [
-      4760, 
-      "in"
-    ], 
-    [
-      4769, 
-      "the"
-    ], 
-    [
-      5675, 
-      "federal"
-    ], 
-    [
-      76, 
-      "acquisition"
-    ], 
-    [
-      3401, 
-      "regulation"
-    ], 
-    [
-      5418, 
-      "system"
-    ], 
-    [
-      4882, 
-      "rights"
-    ], 
-    [
-      4774, 
-      "of"
-    ], 
-    [
-      4769, 
-      "the"
-    ], 
-    [
-      5236, 
-      "united"
-    ], 
-    [
-      5237, 
-      "states"
-    ], 
-    [
-      4859, 
-      "shall"
-    ], 
-    [
-      4778, 
-      "not"
-    ], 
-    [
-      5431, 
-      "exceed"
-    ], 
-    [
-      4769, 
-      "the"
-    ], 
-    [
-      5801, 
-      "minimum"
-    ], 
-    [
-      4882, 
-      "rights"
-    ], 
-    [
-      4948, 
-      "set"
-    ], 
-    [
-      4949, 
-      "forth"
-    ], 
-    [
-      4760, 
-      "in"
-    ], 
-    [
-      5888, 
-      "far"
-    ], 
-    [
-      6555, 
-      "52"
-    ], 
-    [
-      5468, 
-      "227"
-    ], 
-    [
-      5562, 
-      "19"
-    ], 
-    [
-      4813, 
-      "for"
-    ], 
-    [
-      3565, 
-      "restricted"
-    ], 
-    [
-      5135, 
-      "computer"
-    ], 
-    [
-      4835, 
-      "software"
-    ], 
-    [
-      4812, 
-      "all"
-    ], 
-    [
-      4814, 
-      "other"
-    ], 
-    [
-      4913, 
-      "terms"
-    ], 
-    [
-      4782, 
-      "and"
-    ], 
-    [
-      4839, 
-      "conditions"
-    ], 
-    [
-      4774, 
-      "of"
-    ], 
-    [
-      4775, 
-      "this"
-    ], 
-    [
-      4835, 
-      "software"
-    ], 
-    [
-      2493, 
-      "license"
-    ], 
-    [
-      4908, 
-      "apply"
-    ]
-  ], 
-  [], 
-  [
-    [
-      924, 
-      "controlling"
-    ], 
-    [
-      2414, 
-      "law"
-    ]
-  ], 
-  [], 
-  [
-    [
-      4775, 
-      "this"
-    ], 
-    [
-      4835, 
-      "software"
-    ], 
-    [
-      2493, 
-      "license"
-    ], 
-    [
-      4782, 
-      "and"
-    ], 
-    [
-      4769, 
-      "the"
-    ], 
-    [
-      6409, 
-      "relationship"
-    ], 
-    [
-      5625, 
-      "between"
-    ], 
-    [
-      4768, 
-      "you"
-    ], 
-    [
-      4782, 
-      "and"
-    ], 
-    [
-      8649, 
-      "yahoo"
-    ], 
-    [
-      4852, 
-      "is"
-    ], 
-    [
-      1903, 
-      "governed"
-    ], 
-    [
-      4499, 
-      "by"
-    ], 
-    [
-      4769, 
-      "the"
-    ], 
-    [
-      2417, 
-      "laws"
-    ], 
-    [
-      4774, 
-      "of"
-    ], 
-    [
-      4769, 
-      "the"
-    ], 
-    [
-      5238, 
-      "state"
-    ], 
-    [
-      4774, 
-      "of"
-    ], 
-    [
-      5239, 
-      "california"
-    ], 
-    [
-      4805, 
-      "without"
-    ], 
-    [
-      3388, 
-      "regard"
-    ], 
-    [
-      4772, 
-      "to"
-    ], 
-    [
-      4933, 
-      "its"
-    ], 
-    [
-      801, 
-      "conflict"
-    ], 
-    [
-      4774, 
-      "of"
-    ], 
-    [
-      2414, 
-      "law"
-    ], 
-    [
-      3236, 
-      "provisions"
-    ], 
-    [
-      4768, 
-      "you"
-    ], 
-    [
-      4782, 
-      "and"
-    ], 
-    [
-      8649, 
-      "yahoo"
-    ], 
-    [
-      198, 
-      "agree"
-    ], 
-    [
-      4772, 
-      "to"
-    ], 
-    [
-      6332, 
-      "submit"
-    ], 
-    [
-      4772, 
-      "to"
-    ], 
-    [
-      4769, 
-      "the"
-    ], 
-    [
-      5359, 
-      "personal"
-    ], 
-    [
-      4782, 
-      "and"
-    ], 
-    [
-      1634, 
-      "exclusive"
-    ], 
-    [
-      2386, 
-      "jurisdiction"
-    ], 
-    [
-      4774, 
-      "of"
-    ], 
-    [
-      4769, 
-      "the"
-    ], 
-    [
-      996, 
-      "courts"
-    ], 
-    [
-      5062, 
-      "located"
-    ], 
-    [
-      4409, 
-      "within"
-    ], 
-    [
-      4769, 
-      "the"
-    ], 
-    [
-      992, 
-      "county"
-    ], 
-    [
-      4774, 
-      "of"
-    ], 
-    [
-      6036, 
-      "santa"
-    ], 
-    [
-      6037, 
-      "clara"
-    ], 
-    [
-      5239, 
-      "california"
-    ], 
-    [
-      4769, 
-      "the"
-    ], 
-    [
-      5236, 
-      "united"
-    ], 
-    [
-      5522, 
-      "nations"
-    ], 
-    [
-      931, 
-      "convention"
-    ], 
-    [
-      4866, 
-      "on"
-    ], 
-    [
-      4769, 
-      "the"
-    ], 
-    [
-      5069, 
-      "international"
-    ], 
-    [
-      3638, 
-      "sale"
-    ], 
-    [
-      4774, 
-      "of"
-    ], 
-    [
-      1897, 
-      "goods"
-    ], 
-    [
-      4953, 
-      "does"
-    ], 
-    [
-      4778, 
-      "not"
-    ], 
-    [
-      4908, 
-      "apply"
-    ], 
-    [
-      4772, 
-      "to"
-    ], 
-    [
-      4775, 
-      "this"
-    ], 
-    [
-      4835, 
-      "software"
-    ], 
-    [
-      2493, 
-      "license"
-    ]
-  ], 
-  [], 
-  [
-    [
-      4634, 
-      "no"
-    ], 
-    [
-      1867, 
-      "general"
-    ], 
-    [
-      4350, 
-      "waiver"
-    ], 
-    [
-      3696, 
-      "severability"
-    ]
-  ], 
-  [], 
-  [
-    [
-      4769, 
-      "the"
-    ], 
-    [
-      1738, 
-      "failure"
-    ], 
-    [
-      4774, 
-      "of"
-    ], 
-    [
-      8649, 
-      "yahoo"
-    ], 
-    [
-      4772, 
-      "to"
-    ], 
-    [
-      1657, 
-      "exercise"
-    ], 
-    [
-      4664, 
-      "or"
-    ], 
-    [
-      1527, 
-      "enforce"
-    ], 
-    [
-      4853, 
-      "any"
-    ], 
-    [
-      4771, 
-      "right"
-    ], 
-    [
-      4664, 
-      "or"
-    ], 
-    [
-      3232, 
-      "provision"
-    ], 
-    [
-      4774, 
-      "of"
-    ], 
-    [
-      4775, 
-      "this"
-    ], 
-    [
-      4835, 
-      "software"
-    ], 
-    [
-      2493, 
-      "license"
-    ], 
-    [
-      4859, 
-      "shall"
-    ], 
-    [
-      4778, 
-      "not"
-    ], 
-    [
-      852, 
-      "constitute"
-    ], 
-    [
-      4350, 
-      "waiver"
-    ], 
-    [
-      4774, 
-      "of"
-    ], 
-    [
-      4875, 
-      "such"
-    ], 
-    [
-      4771, 
-      "right"
-    ], 
-    [
-      4664, 
-      "or"
-    ], 
-    [
-      3232, 
-      "provision"
-    ], 
-    [
-      4817, 
-      "if"
-    ], 
-    [
-      4853, 
-      "any"
-    ], 
-    [
-      3232, 
-      "provision"
-    ], 
-    [
-      4774, 
-      "of"
-    ], 
-    [
-      4775, 
-      "this"
-    ], 
-    [
-      4835, 
-      "software"
-    ], 
-    [
-      2493, 
-      "license"
-    ], 
-    [
-      4852, 
-      "is"
-    ], 
-    [
-      4796, 
-      "found"
-    ], 
-    [
-      4499, 
-      "by"
-    ], 
-    [
-      995, 
-      "court"
-    ], 
-    [
-      4774, 
-      "of"
-    ], 
-    [
-      5234, 
-      "competent"
-    ], 
-    [
-      2386, 
-      "jurisdiction"
-    ], 
-    [
-      4772, 
-      "to"
-    ], 
-    [
-      4808, 
-      "be"
-    ], 
-    [
-      5495, 
-      "invalid"
-    ], 
-    [
-      4769, 
-      "the"
-    ], 
-    [
-      2939, 
-      "parties"
-    ], 
-    [
-      2731, 
-      "nevertheless"
-    ], 
-    [
-      198, 
-      "agree"
-    ], 
-    [
-      4837, 
-      "that"
-    ], 
-    [
-      4769, 
-      "the"
-    ], 
-    [
-      995, 
-      "court"
-    ], 
-    [
-      5157, 
-      "should"
-    ], 
-    [
-      1516, 
-      "endeavor"
-    ], 
-    [
-      4772, 
-      "to"
-    ], 
-    [
-      4879, 
-      "give"
-    ], 
-    [
-      1450, 
-      "effect"
-    ], 
-    [
-      4772, 
-      "to"
-    ], 
-    [
-      4769, 
-      "the"
-    ], 
-    [
-      2939, 
-      "parties"
-    ], 
-    [
-      2293, 
-      "intentions"
-    ], 
-    [
-      4762, 
-      "as"
-    ], 
-    [
-      3373, 
-      "reflected"
-    ], 
-    [
-      4760, 
-      "in"
-    ], 
-    [
-      4769, 
-      "the"
-    ], 
-    [
-      3232, 
-      "provision"
-    ], 
-    [
-      4782, 
-      "and"
-    ], 
-    [
-      4769, 
-      "the"
-    ], 
-    [
-      4814, 
-      "other"
-    ], 
-    [
-      3236, 
-      "provisions"
-    ], 
-    [
-      4774, 
-      "of"
-    ], 
-    [
-      4775, 
-      "this"
-    ], 
-    [
-      4835, 
-      "software"
-    ], 
-    [
-      2493, 
-      "license"
-    ], 
-    [
-      3452, 
-      "remain"
-    ], 
-    [
-      4760, 
-      "in"
-    ], 
-    [
-      5073, 
-      "full"
-    ], 
-    [
-      5071, 
-      "force"
-    ], 
-    [
-      4782, 
-      "and"
-    ], 
-    [
-      1450, 
-      "effect"
-    ]
-  ], 
-  [], 
-  [
-    [
-      5578, 
-      "complete"
-    ], 
-    [
-      202, 
-      "agreement"
-    ]
-  ], 
-  [], 
-  [
-    [
-      4775, 
-      "this"
-    ], 
-    [
-      4835, 
-      "software"
-    ], 
-    [
-      2493, 
-      "license"
-    ], 
-    [
-      4782, 
-      "and"
-    ], 
-    [
-      4769, 
-      "the"
-    ], 
-    [
-      5915, 
-      "tos"
-    ], 
-    [
-      852, 
-      "constitute"
-    ], 
-    [
-      4769, 
-      "the"
-    ], 
-    [
-      5106, 
-      "entire"
-    ], 
-    [
-      4153, 
-      "understanding"
-    ], 
-    [
-      5625, 
-      "between"
-    ], 
-    [
-      4769, 
-      "the"
-    ], 
-    [
-      2939, 
-      "parties"
-    ], 
-    [
-      3549, 
-      "respecting"
-    ], 
-    [
-      4800, 
-      "use"
-    ], 
-    [
-      4774, 
-      "of"
-    ], 
-    [
-      4769, 
-      "the"
-    ], 
-    [
-      8649, 
-      "yahoo"
-    ], 
-    [
-      4835, 
-      "software"
-    ], 
-    [
-      3899, 
-      "superseding"
-    ], 
-    [
-      4812, 
-      "all"
-    ], 
-    [
-      4850, 
-      "prior"
-    ], 
-    [
-      203, 
-      "agreements"
-    ], 
-    [
-      5625, 
-      "between"
-    ], 
-    [
-      4768, 
-      "you"
-    ], 
-    [
-      4782, 
-      "and"
-    ], 
-    [
-      8649, 
-      "yahoo"
-    ], 
-    [
-      4760, 
-      "in"
-    ], 
-    [
-      4769, 
-      "the"
-    ], 
-    [
-      4858, 
-      "event"
-    ], 
-    [
-      4774, 
-      "of"
-    ], 
-    [
-      4853, 
-      "any"
-    ], 
-    [
-      801, 
-      "conflict"
-    ], 
-    [
-      5625, 
-      "between"
-    ], 
-    [
-      4769, 
-      "the"
-    ], 
-    [
-      4913, 
-      "terms"
-    ], 
-    [
-      4782, 
-      "and"
-    ], 
-    [
-      4839, 
-      "conditions"
-    ], 
-    [
-      4774, 
-      "of"
-    ], 
-    [
-      4775, 
-      "this"
-    ], 
-    [
-      4835, 
-      "software"
-    ], 
-    [
-      2493, 
-      "license"
-    ], 
-    [
-      4782, 
-      "and"
-    ], 
-    [
-      4790, 
-      "those"
-    ], 
-    [
-      4760, 
-      "in"
-    ], 
-    [
-      4769, 
-      "the"
-    ], 
-    [
-      5915, 
-      "tos"
-    ], 
-    [
-      4769, 
-      "the"
-    ], 
-    [
-      4913, 
-      "terms"
-    ], 
-    [
-      4782, 
-      "and"
-    ], 
-    [
-      4839, 
-      "conditions"
-    ], 
-    [
-      4774, 
-      "of"
-    ], 
-    [
-      4775, 
-      "this"
-    ], 
-    [
-      4835, 
-      "software"
-    ], 
-    [
-      2493, 
-      "license"
-    ], 
-    [
-      4877, 
-      "will"
-    ], 
-    [
-      5002, 
-      "control"
-    ], 
-    [
-      4816, 
-      "except"
-    ], 
-    [
-      4772, 
-      "to"
-    ], 
-    [
-      4769, 
-      "the"
-    ], 
-    [
-      1719, 
-      "extent"
-    ], 
-    [
-      4837, 
-      "that"
-    ], 
-    [
-      4769, 
-      "the"
-    ], 
-    [
-      5915, 
-      "tos"
-    ], 
-    [
-      5993, 
-      "impose"
-    ], 
-    [
-      4770, 
-      "additional"
-    ], 
-    [
-      3568, 
-      "restrictions"
-    ], 
-    [
-      4782, 
-      "and"
-    ], 
-    [
-      2478, 
-      "liabilities"
-    ], 
-    [
-      4866, 
-      "on"
-    ], 
-    [
-      4819, 
-      "your"
-    ], 
-    [
-      5012, 
-      "actions"
-    ], 
-    [
-      4760, 
-      "in"
-    ], 
-    [
-      4769, 
-      "the"
-    ], 
-    [
-      4858, 
-      "event"
-    ], 
-    [
-      4774, 
-      "of"
-    ], 
-    [
-      801, 
-      "conflict"
-    ], 
-    [
-      5625, 
-      "between"
-    ], 
-    [
-      4769, 
-      "the"
-    ], 
-    [
-      4913, 
-      "terms"
-    ], 
-    [
-      4774, 
-      "of"
-    ], 
-    [
-      4775, 
-      "this"
-    ], 
-    [
-      4835, 
-      "software"
-    ], 
-    [
-      2493, 
-      "license"
-    ], 
-    [
-      4782, 
-      "and"
-    ], 
-    [
-      4769, 
-      "the"
-    ], 
-    [
-      5915, 
-      "tos"
-    ], 
-    [
-      4775, 
-      "this"
-    ], 
-    [
-      4835, 
-      "software"
-    ], 
-    [
-      2493, 
-      "license"
-    ], 
-    [
-      4877, 
-      "will"
-    ], 
-    [
-      5002, 
-      "control"
-    ], 
-    [
-      4772, 
-      "to"
-    ], 
-    [
-      4769, 
-      "the"
-    ], 
-    [
-      1719, 
-      "extent"
-    ], 
-    [
-      4774, 
-      "of"
-    ], 
-    [
-      4875, 
-      "such"
-    ], 
-    [
-      801, 
-      "conflict"
-    ]
-  ], 
-  [], 
-  [
-    [
-      3925, 
-      "surviving"
-    ], 
-    [
-      3236, 
-      "provisions"
-    ]
-  ], 
-  [], 
-  [
-    [
-      3666, 
-      "sections"
-    ], 
-    [
-      4443, 
-      "1"
-    ], 
-    [
-      4487, 
-      "b"
-    ], 
-    [
-      4446, 
-      "2"
-    ], 
-    [
-      4782, 
-      "and"
-    ], 
-    [
-      4461, 
-      "4"
-    ], 
-    [
-      4789, 
-      "through"
-    ], 
-    [
-      5465, 
-      "12"
-    ], 
-    [
-      4877, 
-      "will"
-    ], 
-    [
-      3923, 
-      "survive"
-    ], 
-    [
-      4853, 
-      "any"
-    ], 
-    [
-      3977, 
-      "termination"
-    ], 
-    [
-      4774, 
-      "of"
-    ], 
-    [
-      4775, 
-      "this"
-    ], 
-    [
-      202, 
-      "agreement"
-    ]
-  ], 
-  [], 
-  [
-    [
-      4820, 
-      "version"
-    ], 
-    [
-      4909, 
-      "date"
-    ], 
-    [
-      5131, 
-      "february"
-    ], 
-    [
-      4461, 
-      "4"
-    ], 
-    [
-      5259, 
-      "2009"
-    ]
-=======
-    4812, 
-    2493
->>>>>>> 475d93b1
   ]
 ]